--- conflicted
+++ resolved
@@ -43,43 +43,12 @@
 
 # COMMAND ----------
 
-<<<<<<< HEAD
-dx.scanner.scan_result.df
-=======
 dx.scanner.scan_result.df[0:10]
->>>>>>> f9d3e7a1
-
-# COMMAND ----------
-
-# MAGIC %md
-# MAGIC ## Search your lakehouse with dx.search
-
-# COMMAND ----------
-
-# MAGIC %md
-# MAGIC ### Search for a specific IP across all tables
-
-# COMMAND ----------
-
-dx.search(search_term="1.2.3.4", catalog="discoverx*").display()
-
-# COMMAND ----------
-
-# reclassify to include mac address
-dx.classify(column_type_classification_threshold=0.25)
-
-# COMMAND ----------
-
-dx.search(search_tags=["ip_v4", "mac"], catalog="discoverx*").display()
-
-# COMMAND ----------
-
-dx.search(search_term="1.2.3.4", search_tags=["ip_v4", "mac"], catalog="discoverx*").display()
-
-# COMMAND ----------
-
-# MAGIC %md
-# MAGIC ## M-SQL (Multiplex SQL - EXPERIMENTAL)
+
+# COMMAND ----------
+
+# MAGIC %md
+# MAGIC ## M-SQL (Multiplex SQL)
 # MAGIC M-SQL lets you run SQL statements across a wide number of table by leveraging the tags
 
 # COMMAND ----------
@@ -93,43 +62,6 @@
 SELECT 
   '[ip_v4]' AS ip_v4_column,
   [ip_v4] AS ip_v4, 
-  to_json(struct(*)) AS row_content
-FROM discoverx*.*.*
-WHERE [ip_v4] = '1.2.3.4'
-""", what_if=True)
-
-# COMMAND ----------
-
-dx.msql("""
-SELECT 
-  '[ip_v4]' AS ip_v4_column,
-  [ip_v4] AS ip_v4, 
-  to_json(struct(*)) AS row_content
-FROM discoverx*.*.*
-WHERE [ip_v4] = '1.2.3.4'
-""").display()
-
-# COMMAND ----------
-
-dx.msql("""
-SELECT 
-  '[ip_v4]' AS ip_v4_column,
-  [ip_v4] AS ip_v4, 
-  '[mac]' AS mac_column,
-  [mac] AS mac,
-  to_json(struct(*)) AS row_content
-FROM discoverx*.*.*
-WHERE [ip_v4] = '1.2.3.4'
-""").display()
-
-# COMMAND ----------
-
-dx.msql("""
-SELECT 
-  '[ip_v4]' AS ip_v4_column,
-  [ip_v4] AS ip_v4, 
-  '[fqdn]' AS fqdn_column,
-  [fqdn] AS fqdn,
   to_json(struct(*)) AS row_content
 FROM discoverx*.*.*
 WHERE [ip_v4] = '1.2.3.4'
