from delta.tables import DeltaTable
import pandas as pd
from pyspark.sql import SparkSession
import pyspark.sql.functions as func
from typing import List, Optional, Union
from discoverx import logging
from discoverx.msql import Msql
from discoverx.rules import Rules, Rule
from discoverx.scanner import Scanner, ScanResult
from discoverx.classification import Classifier


class DX:
    """DiscoverX scans and searches your lakehouse

    DiscoverX scans your data for patterns which have been pre-defined
    as rules. You can either use standard rules which come with
    DiscoverX or define and add custom rules.
    Attributes:
        custom_rules (List[Rule], Optional): Custom rules which will be
            used to detect columns with corresponding patterns in your
            data
        classification_threshold (float, optional):
            The threshold which will associate a column with a specific
            rule and classify accordingly. The minimum and maximum
            threshold values which can be specified are 0 and 1
            respectively. The former corresponds to none of the records
            for that column conforming to the given rule while the
            latter means that all records conform.
        spark (SparkSession, optional): The SparkSession which will be
            used to scan your data. Defaults to None.
        locale (str, optional): The two-letter country code which will be
            used to determine the localized scanning rules.
            Defaults to None.
    """

    COLUMNS_TABLE_NAME = "system.information_schema.columns"
    MAX_WORKERS = 10

    def __init__(
        self,
        custom_rules: Optional[List[Rule]] = None,
        spark: Optional[SparkSession] = None,
        locale: str = None,
    ):
        if spark is None:
            spark = SparkSession.getActiveSession()
        self.spark = spark
        self.logger = logging.Logging()

        self.rules = Rules(custom_rules=custom_rules, locale=locale)
<<<<<<< HEAD
=======

        self.classification_threshold = self._validate_classification_threshold(classification_threshold)
        self.classification_table_name = None

>>>>>>> 50c8be70
        self.uc_enabled = self.spark.conf.get("spark.databricks.unityCatalog.enabled", "false") == "true"

        self.scanner: Optional[Scanner] = None
        self._scan_result: Optional[pd.DataFrame] = None
        self.classifier: Optional[Classifier] = None

        self.intro()

    def _can_read_columns_table(self) -> bool:
        try:
            self.spark.sql(f"SELECT * FROM {self.COLUMNS_TABLE_NAME} LIMIT 1")
            return True
        except Exception as e:
            self.logger.error(f"Error while reading table {self.COLUMNS_TABLE_NAME}: {e}")
            return False

    def intro(self):
        # TODO: Decide on how to do the introduction
        intro_text = """
        <h1>Hi there, I'm DiscoverX.</h1>

        <p>
          I'm here to help you discover data in your lakehouse.<br />
          You can scan your lakehouse by using
        </p>
        <pre><code>dx.scan(from_tables="*.*.*")</code></pre>
        <p>
          For more detailed instructions, check out the <a href="https://github.com/databrickslabs/discoverx">readme</a> or use
        </p>
        <pre><code>help(DX)</code></pre>
        """

        missing_uc_text = """
        <h1 style="color: red">Uch! DiscoverX needs Unity Catalog to be enabled</h1>

        <p>
          Please make sure you have Unity Catalog enabled, and that you are running a Cluster that supports Unity Catalog.
        </p>
        """

        missing_access_to_columns_table_text = """
        <h1 style="color: red">DiscoverX needs access to the system tables `system.information_schema.columns`</h1>
        
        <p>
            Please make sure you have access to the system tables `system.information_schema.columns` and that you are running a Cluster that supports Unity Catalog.
            To grant access to the system tables, execute the following commands:<br />
            <code>GRANT USE CATALOG ON CATALOG system TO `account users`;</code><br /> 
            <code>GRANT USE SCHEMA ON CATALOG system TO `account users`;</code><br />
            <code>GRANT SELECT ON CATALOG system TO `account users`;</code>
        </p>
        """

        if not self.uc_enabled:
            self.logger.friendlyHTML(missing_uc_text)
        if not self._can_read_columns_table():
            self.logger.friendlyHTML(missing_access_to_columns_table_text)
        else:
            self.logger.friendlyHTML(intro_text)

    def display_rules(self):
        """Displays the available rules in a friendly HTML format"""
        text = self.rules.get_rules_info()
        self.logger.friendlyHTML(text)

    def scan(
        self,
        from_tables="*.*.*",
        rules="*",
        sample_size=10000,
        what_if: bool = False,
    ):
        """Scans the lakehouse for columns matching the given rules

        Args:
            from_tables (str, optional): The tables to be scanned in format "catalog.schema.table", use "*" as a wildcard. Defaults to "*.*.*".
            rules (str, optional): The rule names to be used to scan the lakehouse, use "*" as a wildcard. Defaults to "*".
            sample_size (int, optional): The number of rows to be scanned per table. Defaults to 10000.
            what_if (bool, optional): Whether to run the scan in what-if mode and print the SQL commands instead of executing them. Defaults to False.
        """
        catalogs, schemas, tables = Msql.validate_from_components(from_tables)

        self.scanner = Scanner(
            self.spark,
            self.rules,
            catalogs=catalogs,
            schemas=schemas,
            tables=tables,
            rule_filter=rules,
            sample_size=sample_size,
            what_if=what_if,
            columns_table_name=self.COLUMNS_TABLE_NAME,
            max_workers=self.MAX_WORKERS,
        )

<<<<<<< HEAD
        self.scanner.scan()
        # TODO: Enable this once we have a summary
        # self.logger.friendlyHTML(self.scanner.summary_html)
=======
        self._scan_result = self.scanner.scan()
>>>>>>> 50c8be70

    @property
    def scan_result(self):
        """Returns the scan results as a pandas DataFrame

        Raises:
            Exception: If the scan has not been run
        """
        if self._scan_result is None:
            raise Exception("You first need to scan your lakehouse using Scanner.scan()")

        return self._scan_result

    def save(self, full_table_name: str):
        """Saves the scan results to the lakehouse

        Args:
            full_table_name (str): The full table name to be
                used to save the scan results.
        Raises:
            Exception: If the scan has not been run

        """

        # save classes
        self.scanner.save(full_table_name)
<<<<<<< HEAD
=======

    def load(self, full_table_name: str):
        """Loads previously saved scan results from a table

        Args:
            full_table_name (str, optional): The full table name to be
                used to load the scan results.
        Raises:
            Exception: If the table to be loaded does not exist
        """
        try:
            scan_result_df = DeltaTable.forName(self.spark, full_table_name).toDF()
        except Exception as e:
            self.logger.error(f"Error while reading the scan result table {self.COLUMNS_TABLE_NAME}: {e}")
            raise e

        self._scan_result = scan_result_df.drop("effective_timestamp").toPandas()
>>>>>>> 50c8be70

    def search(self, search_term: str, from_tables: str = "*.*.*", by_class: Optional[str] = None):
        """Searches your lakehouse for columns matching the given search term

        Args:
            search_term (str): The search term to be used to search for columns.
            from_tables (str, optional): The tables to be searched in format "catalog.schema.table", use "*" as a wildcard. Defaults to "*.*.*".
            by_class (str, optional): The class to be used to search for columns. Defaults to None.

        Raises:
            ValueError: If search_term is not provided
            ValueError: If the search_term type is not valid
            ValueError: If the by_class type is not valid

        Returns:
            DataFrame: A dataframe containing the results of the search
        """

        Msql.validate_from_components(from_tables)

        if search_term is None:
            raise ValueError("search_term has not been provided.")

        if not isinstance(search_term, str):
            raise ValueError(f"The search_term type {type(search_term)} is not valid. Please use a string type.")

        if by_class is None:
            # Trying to infer the class by the search term
            self.logger.friendly(
                "You did not provide any class to be searched."
                "We will try to auto-detect matching rules for the given search term"
            )
            search_matching_rules = self.rules.match_search_term(search_term)
            if len(search_matching_rules) == 0:
                raise ValueError(
                    f"Could not infer any class for the given search term. Please specify the by_class parameter."
                )
            elif len(search_matching_rules) > 1:
                raise ValueError(
                    f"Multiple classes {search_matching_rules} match the given search term ({search_term}). Please specify the class to search in with the by_class parameter."
                )
            else:
                by_class = search_matching_rules[0]
            self.logger.friendly(f"Discoverx will search your lakehouse using the class {by_class}")
        elif isinstance(by_class, str):
            search_matching_rules = [by_class]
        else:
            raise ValueError(f"The provided by_class {by_class} must be of string type.")

        sql_filter = f"[{search_matching_rules[0]}] = '{search_term}'"
        select_statement = (
            "named_struct("
            + ", ".join(
                [
                    f"'{rule_name}', named_struct('column', '[{rule_name}]', 'value', [{rule_name}])"
                    for rule_name in search_matching_rules
                ]
            )
            + ") AS search_result"
        )

        if search_term is None:
            where_statement = ""
        else:
            where_statement = f"WHERE {sql_filter}"

        return self._msql(
            f"SELECT {select_statement}, to_json(struct(*)) AS row_content FROM {from_tables} {where_statement}"
        )

    def select_by_classes(self, from_tables: str = "*.*.*", by_classes: Optional[Union[List[str], str]] = None):
        """Selects all columns in the lakehouse from tables that match ALL the given classes

        Args:
            from_tables (str, optional): The tables to be selected in format "catalog.schema.table", use "*" as a wildcard. Defaults to "*.*.*".
            by_classes (Union[List[str], str], optional): The classes to be used to search for columns. Defaults to None.

        Raises:
            ValueError: If the by_classes type is not valid

        Returns:
            DataFrame: A dataframe containing the UNION ALL results of the select"""

        Msql.validate_from_components(from_tables)

        if isinstance(by_classes, str):
            by_classes = [by_classes]
        elif isinstance(by_classes, list) and all(isinstance(elem, str) for elem in by_classes):
            by_classes = by_classes
        else:
            raise ValueError(
                f"The provided by_classes {by_classes} have the wrong type. Please provide"
                f" either a str or List[str]."
            )

        from_statement = (
            "named_struct("
            + ", ".join(
                [
                    f"'{class_name}', named_struct('column', '[{class_name}]', 'value', [{class_name}])"
                    for class_name in by_classes
                ]
            )
            + ") AS classified_columns"
        )

        return self._msql(f"SELECT {from_statement}, to_json(struct(*)) AS row_content FROM {from_tables}")

    def delete_by_class(
        self,
        from_tables="*.*.*",
        by_class: str = None,
        values: Optional[Union[List[str], str]] = None,
        yes_i_am_sure: bool = False,
    ):
        """Deletes all rows in the lakehouse that match any of the provided values in a column classified with the given class

        Args:
            from_tables (str, optional): The tables to delete from in format "catalog.schema.table", use "*" as a wildcard. Defaults to "*.*.*".
            by_class (str, optional): The class to be used to search for columns. Defaults to None.
            values (Union[List[str], str], optional): The values to be deleted. Defaults to None.
            yes_i_am_sure (bool, optional): Whether you are sure that you want to delete the data. If False prints the SQL statements instead of executing them. Defaults to False.

        Raises:
            ValueError: If the from_tables is not valid
            ValueError: If the by_class is not valid
            ValueError: If the values is not valid
        """

        Msql.validate_from_components(from_tables)

        if (by_class is None) or (not isinstance(by_class, str)):
            raise ValueError(f"Please provide a class to identify the columns to be matched on the provided values.")

        if values is None:
            raise ValueError(
                f"Please specify the values to be deleted. You can either provide a list of values or a single value."
            )
        elif isinstance(values, str):
            value_string = f"'{values}'"
        elif isinstance(values, list) and all(isinstance(elem, str) for elem in values):
            value_string = "'" + "', '".join(values) + "'"
        else:
            raise ValueError(
                f"The provided values {values} have the wrong type. Please provide" f" either a str or List[str]."
            )

        if not yes_i_am_sure:
            self.logger.friendly(
                f"Please confirm that you want to delete the following values from the table {from_tables} using the class {by_class}: {values}"
            )
            self.logger.friendly(
                f"If you are sure, please run the same command again but set the parameter yes_i_am_sure to True."
            )

        delete_result = self._msql(
            f"DELETE FROM {from_tables} WHERE [{by_class}] IN ({value_string})", what_if=(not yes_i_am_sure)
        )

        if delete_result is not None:
            delete_result = delete_result.toPandas()
            self.logger.friendlyHTML(f"<p>The affcted tables are</p>{delete_result.to_html()}")
            return delete_result

    def _get_classes(self, min_score: Optional[float]):
        try:
            if min_score is None:
                return self.scan_result[self.scan_result["score"] > 0]
            elif min_score >= 0 and min_score <= 1:
                return self.scan_result[self.scan_result["score"] >= min_score]
            else:
                error_msg = f"min_score has to be either None or in interval [0,1]. Given value is {min_score}"
                self.logger.error(error_msg)
                raise ValueError(error_msg)
        except Exception:
            raise Exception("No scan result available. Please run dx.scan() or dx.load() first.")

    def _msql(self, msql: str, what_if: bool = False, min_score: Optional[float] = None):
        self.logger.debug(f"Executing sql template: {msql}")

        msql_builder = Msql(msql)

        # check if classification is available
        # Check for more specific exception
        classification_result_pdf = self._get_classes(min_score)
        sql_rows = msql_builder.build(classification_result_pdf)

        if what_if:
            self.logger.friendly(f"SQL that would be executed:")

            for sql_row in sql_rows:
                self.logger.friendly(sql_row.sql)

            return None
        else:
            self.logger.debug(f"Executing SQL:\n{sql_rows}")
            return msql_builder.execute_sql_rows(sql_rows, self.spark)<|MERGE_RESOLUTION|>--- conflicted
+++ resolved
@@ -6,8 +6,7 @@
 from discoverx import logging
 from discoverx.msql import Msql
 from discoverx.rules import Rules, Rule
-from discoverx.scanner import Scanner, ScanResult
-from discoverx.classification import Classifier
+from discoverx.scanner import Scanner
 
 
 class DX:
@@ -49,18 +48,10 @@
         self.logger = logging.Logging()
 
         self.rules = Rules(custom_rules=custom_rules, locale=locale)
-<<<<<<< HEAD
-=======
-
-        self.classification_threshold = self._validate_classification_threshold(classification_threshold)
-        self.classification_table_name = None
-
->>>>>>> 50c8be70
         self.uc_enabled = self.spark.conf.get("spark.databricks.unityCatalog.enabled", "false") == "true"
 
         self.scanner: Optional[Scanner] = None
         self._scan_result: Optional[pd.DataFrame] = None
-        self.classifier: Optional[Classifier] = None
 
         self.intro()
 
@@ -150,13 +141,8 @@
             max_workers=self.MAX_WORKERS,
         )
 
-<<<<<<< HEAD
-        self.scanner.scan()
-        # TODO: Enable this once we have a summary
-        # self.logger.friendlyHTML(self.scanner.summary_html)
-=======
         self._scan_result = self.scanner.scan()
->>>>>>> 50c8be70
+        self.logger.friendlyHTML(self.scanner.summary_html)
 
     @property
     def scan_result(self):
@@ -168,7 +154,7 @@
         if self._scan_result is None:
             raise Exception("You first need to scan your lakehouse using Scanner.scan()")
 
-        return self._scan_result
+        return self.scanner.scan_result.df
 
     def save(self, full_table_name: str):
         """Saves the scan results to the lakehouse
@@ -182,9 +168,7 @@
         """
 
         # save classes
-        self.scanner.save(full_table_name)
-<<<<<<< HEAD
-=======
+        self.scanner.save()
 
     def load(self, full_table_name: str):
         """Loads previously saved scan results from a table
@@ -202,7 +186,6 @@
             raise e
 
         self._scan_result = scan_result_df.drop("effective_timestamp").toPandas()
->>>>>>> 50c8be70
 
     def search(self, search_term: str, from_tables: str = "*.*.*", by_class: Optional[str] = None):
         """Searches your lakehouse for columns matching the given search term
