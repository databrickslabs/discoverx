<<<<<<< HEAD
__version__ = "0.0.1"
=======
from .dx import DX
from .version import __version__
>>>>>>> 88e9c0d7
<|MERGE_RESOLUTION|>--- conflicted
+++ resolved
@@ -1,6 +1,2 @@
-<<<<<<< HEAD
-__version__ = "0.0.1"
-=======
 from .dx import DX
-from .version import __version__
->>>>>>> 88e9c0d7
+from .version import __version__