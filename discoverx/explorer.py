<<<<<<< HEAD
import pandas as pd
from discoverx.config import TableInfo, Rule
=======
from discoverx.config import TableInfo
>>>>>>> ba6f7261
from discoverx.data_model import DataModel
from discoverx.logging import Logging
from fnmatch import fnmatch
from discoverx.sql_builder import SqlBuilder
from pyspark.sql import SparkSession

class Explorer:

    def __init__(self, date_model: DataModel = None, logger=None):
        if logger is None:
            logger = Logging()
        self.logger = logger

        if date_model is None:
            date_model = DataModel()
        self.data_model = date_model

        self.spark = SparkSession.getActiveSession()

    def get_table_list(self, catalogs_filter, databases_filter, tables_filter):
        return self.data_model.get_table_list(catalogs_filter, databases_filter, tables_filter)

<<<<<<< HEAD
    def get_rule_list(self, rules_filter="*"):
        all_rules = [
            Rule("ip_v4", "regex", "IP address v4", r"(?:(?:25[0-5]|2[0-4][0-9]|[01]?[0-9][0-9]?)\\.){3}(?:25[0-5]|2[0-4][0-9]|[01]?[0-9][0-9]?)"),
            Rule("ip_v6", "regex", "IP address v6", r"(([0-9a-fA-F]{1,4}:){7,7}[0-9a-fA-F]{1,4}|([0-9a-fA-F]{1,4}:){1,7}:|([0-9a-fA-F]{1,4}:){1,6}:[0-9a-fA-F]{1,4}|([0-9a-fA-F]{1,4}:){1,5}(:[0-9a-fA-F]{1,4}){1,2}|([0-9a-fA-F]{1,4}:){1,4}(:[0-9a-fA-F]{1,4}){1,3}|([0-9a-fA-F]{1,4}:){1,3}(:[0-9a-fA-F]{1,4}){1,4}|([0-9a-fA-F]{1,4}:){1,2}(:[0-9a-fA-F]{1,4}){1,5}|[0-9a-fA-F]{1,4}:((:[0-9a-fA-F]{1,4}){1,6})|:((:[0-9a-fA-F]{1,4}){1,7}|:)|fe80:(:[0-9a-fA-F]{0,4}){0,4}%[0-9a-zA-Z]{1,}|::(ffff(:0{1,4}){0,1}:){0,1}((25[0-5]|(2[0-4]|1{0,1}[0-9]){0,1}[0-9])\\.){3,3}(25[0-5]|(2[0-4]|1{0,1}[0-9]){0,1}[0-9])|([0-9a-fA-F]{1,4}:){1,4}:((25[0-5]|(2[0-4]|1{0,1}[0-9]){0,1}[0-9])\\.){3,3}(25[0-5]|(2[0-4]|1{0,1}[0-9]){0,1}[0-9]))"),
        ]
        filtered_rules = [x for x in all_rules if fnmatch(x.name, rules_filter)]
        
        return filtered_rules

    def scan(self, table_list: list[TableInfo], rule_list: list[Rule], sample_size: int) -> pd.DataFrame:
=======
    def scan(self, table_list: list[TableInfo], rule_list, sample_size):
>>>>>>> ba6f7261
        self.logger.debug("Launching lakehouse scanning task\n")
        
        n_tables = len(table_list)
        builder = SqlBuilder()
        dfs = []

        for i, table in enumerate(table_list):
            self.logger.friendly(
                f"Scanning table '{table.catalog}.{table.database}.{table.table}' ({i + 1}/{n_tables})"
            )
            
            try:
                # Build rule matching SQL
                sql = builder.rule_matching_sql(table, rule_list, sample_size)

                # Execute SQL and append result
                dfs.append(self.spark.sql(sql).toPandas())
            except Exception as e:
                self.logger.error(f"Error while scanning table '{table.catalog}.{table.database}.{table.table}': {e}")
                continue        

        self.logger.debug("Finished lakehouse scanning task")
        
        if dfs:
          return pd.concat(dfs)
        else:
          return pd.DataFrame()
        



        # self.spark.sql("CREATE TABLE IF NOT EXISTS default.sklearn_housing (value INT)")
        # self.spark.sql("INSERT INTO default.sklearn_housing VALUES (1), (2), (3), (4), (5), (6), (7), (8), (9), (10)")

        # self.logger.info("Rule matching task finished!")<|MERGE_RESOLUTION|>--- conflicted
+++ resolved
@@ -1,12 +1,8 @@
-<<<<<<< HEAD
 import pandas as pd
-from discoverx.config import TableInfo, Rule
-=======
 from discoverx.config import TableInfo
->>>>>>> ba6f7261
+from discoverx.rules import Rule
 from discoverx.data_model import DataModel
 from discoverx.logging import Logging
-from fnmatch import fnmatch
 from discoverx.sql_builder import SqlBuilder
 from pyspark.sql import SparkSession
 
@@ -26,20 +22,8 @@
     def get_table_list(self, catalogs_filter, databases_filter, tables_filter):
         return self.data_model.get_table_list(catalogs_filter, databases_filter, tables_filter)
 
-<<<<<<< HEAD
-    def get_rule_list(self, rules_filter="*"):
-        all_rules = [
-            Rule("ip_v4", "regex", "IP address v4", r"(?:(?:25[0-5]|2[0-4][0-9]|[01]?[0-9][0-9]?)\\.){3}(?:25[0-5]|2[0-4][0-9]|[01]?[0-9][0-9]?)"),
-            Rule("ip_v6", "regex", "IP address v6", r"(([0-9a-fA-F]{1,4}:){7,7}[0-9a-fA-F]{1,4}|([0-9a-fA-F]{1,4}:){1,7}:|([0-9a-fA-F]{1,4}:){1,6}:[0-9a-fA-F]{1,4}|([0-9a-fA-F]{1,4}:){1,5}(:[0-9a-fA-F]{1,4}){1,2}|([0-9a-fA-F]{1,4}:){1,4}(:[0-9a-fA-F]{1,4}){1,3}|([0-9a-fA-F]{1,4}:){1,3}(:[0-9a-fA-F]{1,4}){1,4}|([0-9a-fA-F]{1,4}:){1,2}(:[0-9a-fA-F]{1,4}){1,5}|[0-9a-fA-F]{1,4}:((:[0-9a-fA-F]{1,4}){1,6})|:((:[0-9a-fA-F]{1,4}){1,7}|:)|fe80:(:[0-9a-fA-F]{0,4}){0,4}%[0-9a-zA-Z]{1,}|::(ffff(:0{1,4}){0,1}:){0,1}((25[0-5]|(2[0-4]|1{0,1}[0-9]){0,1}[0-9])\\.){3,3}(25[0-5]|(2[0-4]|1{0,1}[0-9]){0,1}[0-9])|([0-9a-fA-F]{1,4}:){1,4}:((25[0-5]|(2[0-4]|1{0,1}[0-9]){0,1}[0-9])\\.){3,3}(25[0-5]|(2[0-4]|1{0,1}[0-9]){0,1}[0-9]))"),
-        ]
-        filtered_rules = [x for x in all_rules if fnmatch(x.name, rules_filter)]
-        
-        return filtered_rules
+    def scan(self, table_list: list[TableInfo], rule_list: list[Rule], sample_size: int) -> pd.DataFrame:
 
-    def scan(self, table_list: list[TableInfo], rule_list: list[Rule], sample_size: int) -> pd.DataFrame:
-=======
-    def scan(self, table_list: list[TableInfo], rule_list, sample_size):
->>>>>>> ba6f7261
         self.logger.debug("Launching lakehouse scanning task\n")
         
         n_tables = len(table_list)
