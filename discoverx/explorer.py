import concurrent.futures
import copy
import re
from typing import Optional, List
from discoverx import logging
from discoverx.common import helper
from discoverx.discovery import Discovery
from discoverx.rules import Rule
from discoverx.table_info import TagsInfo, ColumnTagInfo, TagInfo, ColumnInfo, TableInfo
from functools import reduce
from pyspark.sql import DataFrame, SparkSession
from pyspark.sql.functions import lit
from discoverx.table_info import InfoFetcher, TableInfo


logger = logging.Logging()


class DataExplorer:
    FROM_COMPONENTS_EXPR = r"^(([0-9a-zA-Z_\*-]+)\.([0-9a-zA-Z_\*-]+)\.([0-9a-zA-Z_\*-]+))$"

    def __init__(self, from_tables, spark: SparkSession, info_fetcher: InfoFetcher) -> None:
        self._from_tables = from_tables
        (
            self._catalogs,
            self._schemas,
            self._tables,
        ) = DataExplorer.validate_from_components(from_tables)
        self._spark = spark
        self._info_fetcher = info_fetcher
        self._having_columns = []
        self._sql_query_template = None
        self._max_concurrency = 10
        self._with_tags = False
<<<<<<< HEAD
        self._having_tags = []
=======
        self._data_source_formats = ["DELTA"]
>>>>>>> dfc9c3fa

    @staticmethod
    def validate_from_components(from_tables: str):
        """Extracts the catalog, schema and table name from the from_table string"""
        matches = re.findall(DataExplorer.FROM_COMPONENTS_EXPR, from_tables)
        if len(matches) == 1 and len(matches[0]) == 4:
            return (matches[0][1], matches[0][2], matches[0][3])
        else:
            raise ValueError(
                f"Invalid from_tables statement '{from_tables}'. Should be a string in format 'table_catalog.table_schema.table_name'. You can use '*' as wildcard."
            )

    def __deepcopy__(self, memo):
        new_obj = type(self).__new__(self.__class__)
        new_obj.__dict__.update(self.__dict__)
        new_obj._catalogs = copy.deepcopy(self._catalogs)
        new_obj._schemas = copy.deepcopy(self._schemas)
        new_obj._tables = copy.deepcopy(self._tables)
        new_obj._having_columns = copy.deepcopy(self._having_columns)
        new_obj._sql_query_template = copy.deepcopy(self._sql_query_template)
        new_obj._max_concurrency = copy.deepcopy(self._max_concurrency)
        new_obj._with_tags = copy.deepcopy(self._with_tags)
        new_obj._data_source_formats = copy.deepcopy(self._data_source_formats)

        new_obj._spark = self._spark
        new_obj._info_fetcher = self._info_fetcher

        return new_obj

    def having_columns(self, *columns) -> "DataExplorer":
        """Will select tables that contain any of the provided columns

        Args:
            columns (list[str]): The list of column names to filter by
        """
        new_obj = copy.deepcopy(self)
        new_obj._having_columns.extend(columns)
        return new_obj

<<<<<<< HEAD
    def having_tag(self, tag_name: str, tag_value: str = None) -> "DataExplorer":
        """Will select tables tagged with the provided tag name and optionally value
        either at table, schema, or catalog level.

        Args:
            tag_name (str): Tag name
            tag_value (str, optional): Tag value. Defaults to None.
        """
        new_obj = copy.deepcopy(self)
        new_obj._having_tags.extend(TagInfo(tag_name, tag_value))
        new_obj._with_tags = True
=======
    def with_data_source_formats(self, data_source_formats: list[str] = ["DELTA"]) -> "DataExplorer":
        """Filter tables with provided data source formats. Defaults to DELTA only. Possible Values 'DELTA', 'CSV', 'JSON', 'PARQUET', 'TEXT', 'ORC' etc

        Args:
            data_source_formats (list[str]): The list of data source formats to filter by
        """
        new_obj = copy.deepcopy(self)
        new_obj._data_source_formats = data_source_formats
>>>>>>> dfc9c3fa
        return new_obj

    def with_concurrency(self, max_concurrency) -> "DataExplorer":
        """Sets the maximum number of concurrent queries to run"""
        new_obj = copy.deepcopy(self)
        new_obj._max_concurrency = max_concurrency
        return new_obj

    def with_tags(self, use_tags=True) -> "DataExplorer":
        """Defines if tags should be collected when getting table metadata"""
        new_obj = copy.deepcopy(self)
        new_obj._with_tags = use_tags
        return new_obj

    def with_sql(self, sql_query_template: str) -> "DataExplorerActions":
        """Sets the SQL query template to use for the data exploration

        Args:
            sql_query_template (str): The SQL query template to use. The template might contain the following variables:
                - table_catalog: The table catalog name
                - table_schema: The table schema name
                - table_name: The table name
                - full_table_name: The full table name (catalog.schema.table)
                - stack_string_columns: A SQL expression that returns a table with two columns: column_name and string_value
        """
        return self.apply_sql(sql_query_template)

    def apply_sql(self, sql_query_template: str) -> "DataExplorerActions":
        """[DEPRECATED] Sets the SQL query template to use for the data exploration

        Args:
            sql_query_template (str): The SQL query template to use. The template might contain the following variables:
                - table_catalog: The table catalog name
                - table_schema: The table schema name
                - table_name: The table name
                - full_table_name: The full table name (catalog.schema.table)
                - stack_string_columns: A SQL expression that returns a table with two columns: column_name and string_value
        """
        new_obj = copy.deepcopy(self)
        new_obj._sql_query_template = sql_query_template
        return DataExplorerActions(new_obj, spark=self._spark, info_fetcher=self._info_fetcher)

    def unpivot_string_columns(self, sample_size=None) -> "DataExplorerActions":
        """Returns a DataExplorerActions object that will run a query that will melt all string columns into a pair of columns (column_name, string_value)

        Args:
            sample_size (int, optional): The number of rows to sample. Defaults to None (Return all rows).
        """

        sql_query_template = """
        SELECT
            {stack_string_columns} AS (column_name, string_value)
        FROM {full_table_name}
        """
        if sample_size is not None:
            sql_query_template += f"TABLESAMPLE ({sample_size} ROWS)"

        return self.with_sql(sql_query_template)

    def scan(
        self,
        rules="*",
        sample_size=10000,
        what_if: bool = False,
        custom_rules: Optional[List[Rule]] = None,
        locale: str = None,
    ):
        discover = Discovery(
            self._spark,
            self._catalogs,
            self._schemas,
            self._tables,
            self._info_fetcher.get_tables_info(
<<<<<<< HEAD
                self._catalogs, self._schemas, self._tables, self._having_columns, self._having_tags
=======
                catalogs=self._catalogs,
                schemas=self._schemas,
                tables=self._tables,
                columns=self._having_columns,
                data_source_formats=self._data_source_formats,
>>>>>>> dfc9c3fa
            ),
            custom_rules=custom_rules,
            locale=locale,
        )
        discover.scan(rules=rules, sample_size=sample_size, what_if=what_if)
        return discover

    def map(self, f) -> list[any]:
        """Runs a function for each table in the data explorer

        Args:
            f (function): The function to run. The function should accept a TableInfo object as input and return any object as output.

        Returns:
            list[any]: A list of the results of running the function for each table
        """
        res = []
        table_list = self._info_fetcher.get_tables_info(
            self._catalogs,
            self._schemas,
            self._tables,
            self._having_columns,
            self._with_tags,
<<<<<<< HEAD
            self._having_tags,
=======
            self._data_source_formats,
>>>>>>> dfc9c3fa
        )
        with concurrent.futures.ThreadPoolExecutor(max_workers=self._max_concurrency) as executor:
            # Submit tasks to the thread pool
            futures = [executor.submit(f, table_info) for table_info in table_list]

            # Process completed tasks
            for future in concurrent.futures.as_completed(futures):
                result = future.result()
                if result is not None:
                    res.append(result)

        logger.debug("Finished lakehouse map task")

        return res


class DataExplorerActions:
    def __init__(
        self,
        data_explorer: DataExplorer,
        spark: SparkSession = None,
        info_fetcher: InfoFetcher = None,
    ) -> None:
        self._data_explorer = data_explorer
        if spark is None:
            spark = SparkSession.builder.getOrCreate()
        if info_fetcher is None:
            info_fetcher = InfoFetcher(spark)
        self._info_fetcher = info_fetcher
        self._spark = spark

    @staticmethod
    def _get_stack_string_columns_expression(table_info: TableInfo) -> str:
        string_col_names = [c.name for c in table_info.columns if c.data_type.lower() == "string"]
        stack_parameters = ", ".join([f"'{c}', `{c}`" for c in string_col_names])
        return f"stack({len(string_col_names)}, {stack_parameters})"

    @staticmethod
    def _build_sql(sql_template: str, table_info: TableInfo) -> str:
        if table_info.catalog and table_info.catalog != "None":
            full_table_name = f"`{table_info.catalog}`.`{table_info.schema}`.`{table_info.table}`"
        else:
            full_table_name = f"`{table_info.schema}`.`{table_info.table}`"

        stack_string_columns = DataExplorerActions._get_stack_string_columns_expression(table_info)

        sql = sql_template.format(
            table_catalog=table_info.catalog,
            table_schema=table_info.schema,
            table_name=table_info.table,
            full_table_name=full_table_name,
            stack_string_columns=stack_string_columns,
        )
        return sql

    def _run_sql(self, sql: str, table_info: TableInfo) -> DataFrame:
        logger.debug(f"Running SQL query: {sql}")

        try:
            df = (
                self._spark.sql(sql)
                .withColumn("table_catalog", lit(table_info.catalog))
                .withColumn("table_schema", lit(table_info.schema))
                .withColumn("table_name", lit(table_info.table))
            )
            logger.debug(f"Finished running SQL query: {sql}")
            return df
        except Exception as e:
            logger.error(f"Error running SQL query for: {table_info.catalog}.{table_info.schema}.{table_info.table}.")
            logger.error(e)
            return None

    def _get_sql_commands(self, data_explorer: DataExplorer) -> list[tuple[str, TableInfo]]:
        logger.debug("Launching lakehouse scanning task\n")

        table_list = self._info_fetcher.get_tables_info(
            data_explorer._catalogs,
            data_explorer._schemas,
            data_explorer._tables,
            data_explorer._having_columns,
            data_explorer._with_tags,
            data_explorer._having_tags,
        )
        sql_commands = [
            (
                DataExplorerActions._build_sql(data_explorer._sql_query_template, table),
                table,
            )
            for table in table_list
        ]
        return sql_commands

    def explain(self) -> None:
        """Prints a friendly explanation of the data exploration that will be performed

        The explanation will include the SQL query that will be executed, and the tables that will be scanned
        """
        column_filter_explanation = ""
        sql_explanation = ""

        if self._data_explorer._having_columns:
            column_filter_explanation = (
                f"only for tables that have all the following columns: {self._data_explorer._having_columns}"
            )
        if self._data_explorer._sql_query_template:
            sql_explanation = f"The SQL to be executed is (just a moment, generating it...):"

        explanation = f"""
        DiscoverX will apply the following SQL template

        {self._data_explorer._sql_query_template}

        to the tables in the following catalog, schema, table combinations:
        {self._data_explorer._from_tables}
        {column_filter_explanation}
        {sql_explanation}
        """
        logger.friendly(helper.strip_margin(explanation))

        detailed_explanation = ""
        if self._data_explorer._sql_query_template:
            sql_commands = self._get_sql_commands(self._data_explorer)
            for sql, table in sql_commands:
                detailed_explanation += f"""
                <p>For table: {table.catalog}.{table.schema}.{table.table}</p>
                <pre><code>{sql}</code></pre>
                """

            logger.friendlyHTML(detailed_explanation)

    def display(self) -> None:
        """Executes the data exploration queries and displays a sample of results"""
        return self.execute()

    def execute(self) -> None:
        """[DEPRECATED] Executes the data exploration queries and displays a sample of results"""
        df = self.to_union_dataframe()
        try:
            df.display()
        except Exception as e:
            df.show(truncate=False)

    def apply(self) -> DataFrame:
        """Executes the data exploration queries and returns a DataFrame with the results"""
        return self.to_union_dataframe()

    def to_union_dataframe(self) -> DataFrame:
        """[DEPRECATED] Executes the data exploration queries and returns a DataFrame with the results"""

        sql_commands = self._get_sql_commands(self._data_explorer)
        dfs = []
        with concurrent.futures.ThreadPoolExecutor(max_workers=self._data_explorer._max_concurrency) as executor:
            # Submit tasks to the thread pool
            futures = [executor.submit(self._run_sql, sql, table) for sql, table in sql_commands]

            # Process completed tasks
            for future in concurrent.futures.as_completed(futures):
                result = future.result()
                if result is not None:
                    dfs.append(result)

        logger.debug("Finished lakehouse scanning task")

        if dfs:
            return reduce(lambda x, y: x.union(y), dfs)
        else:
            raise Exception("No SQL statements were successfully executed.")<|MERGE_RESOLUTION|>--- conflicted
+++ resolved
@@ -32,11 +32,8 @@
         self._sql_query_template = None
         self._max_concurrency = 10
         self._with_tags = False
-<<<<<<< HEAD
         self._having_tags = []
-=======
         self._data_source_formats = ["DELTA"]
->>>>>>> dfc9c3fa
 
     @staticmethod
     def validate_from_components(from_tables: str):
@@ -76,7 +73,6 @@
         new_obj._having_columns.extend(columns)
         return new_obj
 
-<<<<<<< HEAD
     def having_tag(self, tag_name: str, tag_value: str = None) -> "DataExplorer":
         """Will select tables tagged with the provided tag name and optionally value
         either at table, schema, or catalog level.
@@ -88,7 +84,8 @@
         new_obj = copy.deepcopy(self)
         new_obj._having_tags.extend(TagInfo(tag_name, tag_value))
         new_obj._with_tags = True
-=======
+        return new_obj
+
     def with_data_source_formats(self, data_source_formats: list[str] = ["DELTA"]) -> "DataExplorer":
         """Filter tables with provided data source formats. Defaults to DELTA only. Possible Values 'DELTA', 'CSV', 'JSON', 'PARQUET', 'TEXT', 'ORC' etc
 
@@ -97,9 +94,7 @@
         """
         new_obj = copy.deepcopy(self)
         new_obj._data_source_formats = data_source_formats
->>>>>>> dfc9c3fa
-        return new_obj
-
+        
     def with_concurrency(self, max_concurrency) -> "DataExplorer":
         """Sets the maximum number of concurrent queries to run"""
         new_obj = copy.deepcopy(self)
@@ -171,15 +166,12 @@
             self._schemas,
             self._tables,
             self._info_fetcher.get_tables_info(
-<<<<<<< HEAD
-                self._catalogs, self._schemas, self._tables, self._having_columns, self._having_tags
-=======
                 catalogs=self._catalogs,
                 schemas=self._schemas,
                 tables=self._tables,
                 columns=self._having_columns,
+                having_tags=self._having_tags,
                 data_source_formats=self._data_source_formats,
->>>>>>> dfc9c3fa
             ),
             custom_rules=custom_rules,
             locale=locale,
@@ -203,11 +195,8 @@
             self._tables,
             self._having_columns,
             self._with_tags,
-<<<<<<< HEAD
             self._having_tags,
-=======
             self._data_source_formats,
->>>>>>> dfc9c3fa
         )
         with concurrent.futures.ThreadPoolExecutor(max_workers=self._max_concurrency) as executor:
             # Submit tasks to the thread pool
