import concurrent.futures
import copy
import re
from typing import Optional, List
from discoverx import logging
from discoverx.common import helper
<<<<<<< HEAD
from discoverx.scanner import ColumnInfo, ColumnTagInfo, TableInfo, TagInfo, TagsInfo
=======
from discoverx.discovery import Discovery
from discoverx.rules import Rule
>>>>>>> c73465d7
from functools import reduce
from pyspark.sql import DataFrame, SparkSession
from pyspark.sql.functions import lit

<<<<<<< HEAD
logger = logging.Logging()


class InfoFetcher:
    def __init__(self, spark, information_schema="system.information_schema") -> None:
        self.information_schema = information_schema
        self.spark = spark

    @staticmethod
    def _get_tag_info(row: Row) -> TagsInfo:
        if all(item in row.asDict().keys() for item in ["column_tags", "table_tags", "schema_tags", "catalog_tags"]):
            if row["column_tags"] is None:
                column_tags = []
            else:
                column_tags = [
                    ColumnTagInfo(tag["column_name"], tag["tag_name"], tag["tag_value"]) for tag in row["column_tags"]
                ]

            if row["table_tags"] is None:
                table_tags = []
            else:
                table_tags = [TagInfo(tag["tag_name"], tag["tag_value"]) for tag in row["table_tags"]]

            if row["schema_tags"] is None:
                schema_tags = []
            else:
                schema_tags = [TagInfo(tag["tag_name"], tag["tag_value"]) for tag in row["schema_tags"]]

            if row["catalog_tags"] is None:
                catalog_tags = []
            else:
                catalog_tags = [TagInfo(tag["tag_name"], tag["tag_value"]) for tag in row["catalog_tags"]]

            tags = TagsInfo(column_tags, table_tags, schema_tags, catalog_tags)
        else:
            tags = None
        return tags

    @staticmethod
    def _to_info_row(row: Row) -> TableInfo:
        columns = [
            ColumnInfo(col["column_name"], col["data_type"], col["partition_index"], []) for col in row["table_columns"]
        ]

        return TableInfo(
            row["table_catalog"],
            row["table_schema"],
            row["table_name"],
            columns=columns,
            tags=InfoFetcher._get_tag_info(row),
        )

    def _to_info_list(self, info_rows: list[Row]) -> list[TableInfo]:
        filtered_tables = [self._to_info_row(row) for row in info_rows]
        return filtered_tables

    def get_tables_info(
        self, catalogs: str, schemas: str, tables: str, columns: list[str] = [], with_tags=False
    ) -> list[TableInfo]:
        # Filter tables by matching filter
        table_list_sql = self._get_table_list_sql(catalogs, schemas, tables, columns, with_tags)

        filtered_tables = self.spark.sql(table_list_sql).collect()

        if len(filtered_tables) == 0:
            raise ValueError(f"No tables found matching filter: {catalogs}.{schemas}.{tables}")

        return self._to_info_list(filtered_tables)

    def _get_table_list_sql(
        self, catalogs: str, schemas: str, tables: str, columns: list[str] = [], with_tags=False
    ) -> str:
        """
        Returns a SQL expression which returns a list of columns matching
        the specified filters

        Returns:
            string: The SQL expression
        """

        if "*" in catalogs:
            catalog_sql = f"""AND regexp_like(table_catalog, "^{catalogs.replace("*", ".*")}$")"""
            catalog_tags_sql = f"""AND regexp_like(catalog_name, "^{catalogs.replace("*", ".*")}$")"""
        else:
            catalog_sql = f"""AND table_catalog = "{catalogs}" """
            catalog_tags_sql = f"""AND catalog_name = "{catalogs}" """

        if "*" in schemas:
            schema_sql = f"""AND regexp_like(table_schema, "^{schemas.replace("*", ".*")}$")"""
            schema_tags_sql = f"""AND regexp_like(schema_name, "^{schemas.replace("*", ".*")}$")"""
        else:
            schema_sql = f"""AND table_schema = "{schemas}" """
            schema_tags_sql = f"""AND schema_name = "{schemas}" """

        if "*" in tables:
            table_sql = f"""AND regexp_like(table_name, "^{tables.replace("*", ".*")}$")"""
        else:
            table_sql = f"""AND table_name = "{tables}" """

        if columns:
            match_any_col = "|".join([f'({c.replace("*", ".*")})' for c in columns])
            columns_sql = f"""AND regexp_like(column_name, "^{match_any_col}$")"""

        with_column_info_sql = f"""
        WITH tb_list AS (
            SELECT DISTINCT
                table_catalog, 
                table_schema, 
                table_name
            FROM {self.information_schema}.columns
            WHERE 
                table_schema != "information_schema" 
                {catalog_sql if catalogs != "*" else ""}
                {schema_sql if schemas != "*" else ""}
                {table_sql if tables != "*" else ""}
                {columns_sql if columns else ""}
        ),

        col_list AS (
          SELECT
            info_schema.table_catalog,
            info_schema.table_schema,
            info_schema.table_name,
            collect_list(struct(column_name, data_type, partition_index)) as table_columns
          FROM {self.information_schema}.columns info_schema
          WHERE 
                table_schema != "information_schema" 
                {catalog_sql if catalogs != "*" else ""}
                {schema_sql if schemas != "*" else ""}
                {table_sql if tables != "*" else ""}
          GROUP BY info_schema.table_catalog, info_schema.table_schema, info_schema.table_name
        ),

        with_column_info AS (
          SELECT
              col_list.*
          FROM col_list
          INNER JOIN tb_list ON (
              col_list.table_catalog <=> tb_list.table_catalog AND
              col_list.table_schema = tb_list.table_schema AND
              col_list.table_name = tb_list.table_name)
        )

        """

        tags_sql = f"""
        ,
        catalog_tags AS (
          SELECT
            info_schema.catalog_name AS table_catalog,
            collect_list(struct(tag_name, tag_value)) as catalog_tags
          FROM {self.information_schema}.catalog_tags info_schema
          WHERE 
                catalog_name != "system"
                {catalog_tags_sql if catalogs != "*" else ""}
          GROUP BY info_schema.catalog_name
        ),

        schema_tags AS (
          SELECT
            info_schema.catalog_name AS table_catalog,
            info_schema.schema_name AS table_schema,
            collect_list(struct(tag_name, tag_value)) as schema_tags
          FROM {self.information_schema}.schema_tags info_schema
          WHERE 
                schema_name != "information_schema" 
                {catalog_tags_sql if catalogs != "*" else ""}
                {schema_tags_sql if schemas != "*" else ""}
          GROUP BY info_schema.catalog_name, info_schema.schema_name
        ),

        table_tags AS (
          SELECT
            info_schema.catalog_name AS table_catalog,
            info_schema.schema_name AS table_schema,
            info_schema.table_name,
            collect_list(struct(tag_name, tag_value)) as table_tags
          FROM {self.information_schema}.table_tags info_schema
          WHERE 
                schema_name != "information_schema" 
                {catalog_tags_sql if catalogs != "*" else ""}
                {schema_tags_sql if schemas != "*" else ""}
                {table_sql if tables != "*" else ""}
          GROUP BY info_schema.catalog_name, info_schema.schema_name, info_schema.table_name
        ),

        column_tags AS (
          SELECT
            info_schema.catalog_name AS table_catalog,
            info_schema.schema_name AS table_schema,
            info_schema.table_name,
            collect_list(struct(column_name, tag_name, tag_value)) as column_tags
          FROM {self.information_schema}.column_tags info_schema
          WHERE 
                schema_name != "information_schema" 
                {catalog_tags_sql if catalogs != "*" else ""}
                {schema_tags_sql if schemas != "*" else ""}
                {table_sql if tables != "*" else ""}
          GROUP BY info_schema.catalog_name, info_schema.schema_name, info_schema.table_name
        ),

        tags AS (
          SELECT 
            tb_list.table_catalog,
            tb_list.table_schema,
            tb_list.table_name,
            catalog_tags.catalog_tags,
            schema_tags.schema_tags,
            table_tags.table_tags,
            column_tags.column_tags
          FROM tb_list
          LEFT OUTER JOIN table_tags ON (
            table_tags.table_catalog <=> tb_list.table_catalog AND 
            table_tags.table_schema = tb_list.table_schema AND 
            table_tags.table_name = tb_list.table_name
            )
          LEFT OUTER JOIN schema_tags
          ON tb_list.table_catalog <=> schema_tags.table_catalog AND tb_list.table_schema = schema_tags.table_schema 
          LEFT OUTER JOIN column_tags
          ON tb_list.table_catalog <=> column_tags.table_catalog AND tb_list.table_schema = column_tags.table_schema AND tb_list.table_name = column_tags.table_name
          LEFT OUTER JOIN catalog_tags
          ON catalog_tags.table_catalog <=> tb_list.table_catalog
        )

        
        """

        if with_tags:
            sql = (
                with_column_info_sql
                + tags_sql
                + f"""
            SELECT
                with_column_info.*,
                tags.table_tags,
                tags.catalog_tags,
                tags.schema_tags,
                tags.table_tags,
                tags.column_tags
            FROM with_column_info
            LEFT OUTER JOIN tags ON (
              with_column_info.table_catalog <=> tags.table_catalog AND
              with_column_info.table_schema = tags.table_schema AND
              with_column_info.table_name = tags.table_name)
            """
            )
        else:
            sql = (
                with_column_info_sql
                + f"""
                SELECT
                *
                FROM with_column_info
                """
            )

        return helper.strip_margin(sql)
=======
from discoverx.table_info import InfoFetcher, TableInfo


logger = logging.Logging()
>>>>>>> c73465d7


class DataExplorer:
    FROM_COMPONENTS_EXPR = r"^(([0-9a-zA-Z_\*]+)\.([0-9a-zA-Z_\*]+)\.([0-9a-zA-Z_\*]+))$"

    def __init__(self, from_tables, spark: SparkSession, info_fetcher: InfoFetcher) -> None:
        self._from_tables = from_tables
        self._catalogs, self._schemas, self._tables = DataExplorer.validate_from_components(from_tables)
        self._spark = spark
        self._info_fetcher = info_fetcher
        self._having_columns = []
        self._sql_query_template = None
        self._max_concurrency = 10
        self._with_tags = False

    @staticmethod
    def validate_from_components(from_tables: str):
        """Extracts the catalog, schema and table name from the from_table string"""
        matches = re.findall(DataExplorer.FROM_COMPONENTS_EXPR, from_tables)
        if len(matches) == 1 and len(matches[0]) == 4:
            return (matches[0][1], matches[0][2], matches[0][3])
        else:
            raise ValueError(
                f"Invalid from_tables statement '{from_tables}'. Should be a string in format 'table_catalog.table_schema.table_name'. You can use '*' as wildcard."
            )

    def __deepcopy__(self, memo):
        new_obj = type(self).__new__(self.__class__)
        new_obj.__dict__.update(self.__dict__)
        new_obj._catalogs = copy.deepcopy(self._catalogs)
        new_obj._schemas = copy.deepcopy(self._schemas)
        new_obj._tables = copy.deepcopy(self._tables)
        new_obj._having_columns = copy.deepcopy(self._having_columns)
        new_obj._sql_query_template = copy.deepcopy(self._sql_query_template)
        new_obj._max_concurrency = copy.deepcopy(self._max_concurrency)
        new_obj._with_tags = copy.deepcopy(self._with_tags)

        new_obj._spark = self._spark
        new_obj._info_fetcher = self._info_fetcher

        return new_obj

    def having_columns(self, *columns) -> "DataExplorer":
        """Will select tables that contain any of the provided columns

        Args:
            columns (list[str]): The list of column names to filter by
        """
        new_obj = copy.deepcopy(self)
        new_obj._having_columns.extend(columns)
        return new_obj

    def with_concurrency(self, max_concurrency) -> "DataExplorer":
        """Sets the maximum number of concurrent queries to run"""
        new_obj = copy.deepcopy(self)
        new_obj._max_concurrency = max_concurrency
        return new_obj

<<<<<<< HEAD
    def with_tags(self, use_tags=True) -> "DataExplorer":
        """Sets the maximum number of concurrent queries to run"""
        new_obj = copy.deepcopy(self)
        new_obj._with_tags = use_tags
        return new_obj

    def apply_sql(self, sql_query_template: str) -> "DataExplorerActions":
=======
    def with_sql(self, sql_query_template: str) -> "DataExplorerActions":
>>>>>>> c73465d7
        """Sets the SQL query template to use for the data exploration

        Args:
            sql_query_template (str): The SQL query template to use. The template might contain the following variables:
                - table_catalog: The table catalog name
                - table_schema: The table schema name
                - table_name: The table name
                - full_table_name: The full table name (catalog.schema.table)
                - stack_string_columns: A SQL expression that returns a table with two columns: column_name and string_value
        """
        return self.apply_sql(sql_query_template)

    def apply_sql(self, sql_query_template: str) -> "DataExplorerActions":
        """[DEPRECATED] Sets the SQL query template to use for the data exploration

        Args:
            sql_query_template (str): The SQL query template to use. The template might contain the following variables:
                - table_catalog: The table catalog name
                - table_schema: The table schema name
                - table_name: The table name
                - full_table_name: The full table name (catalog.schema.table)
                - stack_string_columns: A SQL expression that returns a table with two columns: column_name and string_value
        """
        new_obj = copy.deepcopy(self)
        new_obj._sql_query_template = sql_query_template
        return DataExplorerActions(new_obj, spark=self._spark, info_fetcher=self._info_fetcher)

    def unpivot_string_columns(self, sample_size=None) -> "DataExplorerActions":
        """Returns a DataExplorerActions object that will run a query that will melt all string columns into a pair of columns (column_name, string_value)

        Args:
            sample_size (int, optional): The number of rows to sample. Defaults to None (Return all rows).
        """

        sql_query_template = """
        SELECT
            {stack_string_columns} AS (column_name, string_value)
        FROM {full_table_name}
        """
        if sample_size is not None:
            sql_query_template += f"TABLESAMPLE ({sample_size} ROWS)"

        return self.with_sql(sql_query_template)

    def scan(
        self,
        rules="*",
        sample_size=10000,
        what_if: bool = False,
        custom_rules: Optional[List[Rule]] = None,
        locale: str = None,
    ):
        discover = Discovery(
            self._spark,
            self._catalogs,
            self._schemas,
            self._tables,
            self._info_fetcher.get_tables_info(self._catalogs, self._schemas, self._tables, self._having_columns),
            custom_rules=custom_rules,
            locale=locale,
        )
        discover.scan(rules=rules, sample_size=sample_size, what_if=what_if)
        return discover

    def map(self, f) -> list[any]:
        res = []
        table_list = self._info_fetcher.get_tables_info(
            self._catalogs, self._schemas, self._tables, self._having_columns, self._with_tags
        )
        with concurrent.futures.ThreadPoolExecutor(max_workers=self._max_concurrency) as executor:
            # Submit tasks to the thread pool
            futures = [executor.submit(f, table_info) for table_info in table_list]

            # Process completed tasks
            for future in concurrent.futures.as_completed(futures):
                result = future.result()
                if result is not None:
                    res.append(result)

        logger.debug("Finished lakehouse map task")

        return res


class DataExplorerActions:
    def __init__(
        self, data_explorer: DataExplorer, spark: SparkSession = None, info_fetcher: InfoFetcher = None
    ) -> None:
        self._data_explorer = data_explorer
        if spark is None:
            spark = SparkSession.builder.getOrCreate()
        if info_fetcher is None:
            info_fetcher = InfoFetcher(spark)
        self._info_fetcher = info_fetcher
        self._spark = spark

    @staticmethod
    def _get_stack_string_columns_expression(table_info: TableInfo) -> str:
        string_col_names = [c.name for c in table_info.columns if c.data_type.lower() == "string"]
        stack_parameters = ", ".join([f"'{c}', `{c}`" for c in string_col_names])
        return f"stack({len(string_col_names)}, {stack_parameters})"

    @staticmethod
    def _build_sql(sql_template: str, table_info: TableInfo) -> str:
        if table_info.catalog and table_info.catalog != "None":
            full_table_name = f"{table_info.catalog}.{table_info.schema}.{table_info.table}"
        else:
            full_table_name = f"{table_info.schema}.{table_info.table}"

        stack_string_columns = DataExplorerActions._get_stack_string_columns_expression(table_info)

        sql = sql_template.format(
            table_catalog=table_info.catalog,
            table_schema=table_info.schema,
            table_name=table_info.table,
            full_table_name=full_table_name,
            stack_string_columns=stack_string_columns,
        )
        return sql

    def _run_sql(self, sql: str, table_info: TableInfo) -> DataFrame:
        logger.debug(f"Running SQL query: {sql}")

        try:
            df = (
                self._spark.sql(sql)
                .withColumn("table_catalog", lit(table_info.catalog))
                .withColumn("table_schema", lit(table_info.schema))
                .withColumn("table_name", lit(table_info.table))
            )
            logger.debug(f"Finished running SQL query: {sql}")
            return df
        except Exception as e:
            logger.error(f"Error running SQL query for: {table_info.catalog}.{table_info.schema}.{table_info.table}.")
            logger.error(e)
            return None

    def _get_sql_commands(self, data_explorer: DataExplorer) -> list[tuple[str, TableInfo]]:
        logger.debug("Launching lakehouse scanning task\n")

        table_list = self._info_fetcher.get_tables_info(
            data_explorer._catalogs,
            data_explorer._schemas,
            data_explorer._tables,
            data_explorer._having_columns,
            data_explorer._with_tags,
        )
        sql_commands = [
            (DataExplorerActions._build_sql(data_explorer._sql_query_template, table), table) for table in table_list
        ]
        return sql_commands

    def explain(self) -> None:
        """Prints a friendly explanation of the data exploration that will be performed

        The explanation will include the SQL query that will be executed, and the tables that will be scanned
        """
        column_filter_explanation = ""
        sql_explanation = ""

        if self._data_explorer._having_columns:
            column_filter_explanation = (
                f"only for tables that have all the following columns: {self._data_explorer._having_columns}"
            )
        if self._data_explorer._sql_query_template:
            sql_explanation = f"The SQL to be executed is (just a moment, generating it...):"

        explanation = f"""
        DiscoverX will apply the following SQL template

        {self._data_explorer._sql_query_template}

        to the tables in the following catalog, schema, table combinations:
        {self._data_explorer._from_tables}
        {column_filter_explanation}
        {sql_explanation}
        """
        logger.friendly(helper.strip_margin(explanation))

        detailed_explanation = ""
        if self._data_explorer._sql_query_template:
            sql_commands = self._get_sql_commands(self._data_explorer)
            for sql, table in sql_commands:
                detailed_explanation += f"""
                <p>For table: {table.catalog}.{table.schema}.{table.table}</p>
                <pre><code>{sql}</code></pre>
                """

            logger.friendlyHTML(detailed_explanation)

    def display(self) -> None:
        """Executes the data exploration queries and displays a sample of results"""
        return self.execute()

    def execute(self) -> None:
        """[DEPRECATED] Executes the data exploration queries and displays a sample of results"""
        df = self.to_union_dataframe()
        try:
            df.display()
        except Exception as e:
            df.show(truncate=False)

    def apply(self) -> DataFrame:
        """Executes the data exploration queries and returns a DataFrame with the results"""
        return self.to_union_dataframe()

    def to_union_dataframe(self) -> DataFrame:
        """[DEPRECATED] Executes the data exploration queries and returns a DataFrame with the results"""

        sql_commands = self._get_sql_commands(self._data_explorer)
        dfs = []
        with concurrent.futures.ThreadPoolExecutor(max_workers=self._data_explorer._max_concurrency) as executor:
            # Submit tasks to the thread pool
            futures = [executor.submit(self._run_sql, sql, table) for sql, table in sql_commands]

            # Process completed tasks
            for future in concurrent.futures.as_completed(futures):
                result = future.result()
                if result is not None:
                    dfs.append(result)

        logger.debug("Finished lakehouse scanning task")

        if dfs:
            return reduce(lambda x, y: x.union(y), dfs)
        else:
            raise Exception("No SQL statements were successfully executed.")<|MERGE_RESOLUTION|>--- conflicted
+++ resolved
@@ -4,17 +4,15 @@
 from typing import Optional, List
 from discoverx import logging
 from discoverx.common import helper
-<<<<<<< HEAD
-from discoverx.scanner import ColumnInfo, ColumnTagInfo, TableInfo, TagInfo, TagsInfo
-=======
 from discoverx.discovery import Discovery
 from discoverx.rules import Rule
->>>>>>> c73465d7
 from functools import reduce
 from pyspark.sql import DataFrame, SparkSession
 from pyspark.sql.functions import lit
 
-<<<<<<< HEAD
+from discoverx.table_info import InfoFetcher, TableInfo
+
+
 logger = logging.Logging()
 
 
@@ -25,28 +23,41 @@
 
     @staticmethod
     def _get_tag_info(row: Row) -> TagsInfo:
-        if all(item in row.asDict().keys() for item in ["column_tags", "table_tags", "schema_tags", "catalog_tags"]):
+        if all(
+            item in row.asDict().keys()
+            for item in ["column_tags", "table_tags", "schema_tags", "catalog_tags"]
+        ):
             if row["column_tags"] is None:
                 column_tags = []
             else:
                 column_tags = [
-                    ColumnTagInfo(tag["column_name"], tag["tag_name"], tag["tag_value"]) for tag in row["column_tags"]
+                    ColumnTagInfo(tag["column_name"], tag["tag_name"], tag["tag_value"])
+                    for tag in row["column_tags"]
                 ]
 
             if row["table_tags"] is None:
                 table_tags = []
             else:
-                table_tags = [TagInfo(tag["tag_name"], tag["tag_value"]) for tag in row["table_tags"]]
+                table_tags = [
+                    TagInfo(tag["tag_name"], tag["tag_value"])
+                    for tag in row["table_tags"]
+                ]
 
             if row["schema_tags"] is None:
                 schema_tags = []
             else:
-                schema_tags = [TagInfo(tag["tag_name"], tag["tag_value"]) for tag in row["schema_tags"]]
+                schema_tags = [
+                    TagInfo(tag["tag_name"], tag["tag_value"])
+                    for tag in row["schema_tags"]
+                ]
 
             if row["catalog_tags"] is None:
                 catalog_tags = []
             else:
-                catalog_tags = [TagInfo(tag["tag_name"], tag["tag_value"]) for tag in row["catalog_tags"]]
+                catalog_tags = [
+                    TagInfo(tag["tag_name"], tag["tag_value"])
+                    for tag in row["catalog_tags"]
+                ]
 
             tags = TagsInfo(column_tags, table_tags, schema_tags, catalog_tags)
         else:
@@ -56,7 +67,8 @@
     @staticmethod
     def _to_info_row(row: Row) -> TableInfo:
         columns = [
-            ColumnInfo(col["column_name"], col["data_type"], col["partition_index"], []) for col in row["table_columns"]
+            ColumnInfo(col["column_name"], col["data_type"], col["partition_index"], [])
+            for col in row["table_columns"]
         ]
 
         return TableInfo(
@@ -72,20 +84,34 @@
         return filtered_tables
 
     def get_tables_info(
-        self, catalogs: str, schemas: str, tables: str, columns: list[str] = [], with_tags=False
+        self,
+        catalogs: str,
+        schemas: str,
+        tables: str,
+        columns: list[str] = [],
+        with_tags=False,
     ) -> list[TableInfo]:
         # Filter tables by matching filter
-        table_list_sql = self._get_table_list_sql(catalogs, schemas, tables, columns, with_tags)
+        table_list_sql = self._get_table_list_sql(
+            catalogs, schemas, tables, columns, with_tags
+        )
 
         filtered_tables = self.spark.sql(table_list_sql).collect()
 
         if len(filtered_tables) == 0:
-            raise ValueError(f"No tables found matching filter: {catalogs}.{schemas}.{tables}")
+            raise ValueError(
+                f"No tables found matching filter: {catalogs}.{schemas}.{tables}"
+            )
 
         return self._to_info_list(filtered_tables)
 
     def _get_table_list_sql(
-        self, catalogs: str, schemas: str, tables: str, columns: list[str] = [], with_tags=False
+        self,
+        catalogs: str,
+        schemas: str,
+        tables: str,
+        columns: list[str] = [],
+        with_tags=False,
     ) -> str:
         """
         Returns a SQL expression which returns a list of columns matching
@@ -96,21 +122,31 @@
         """
 
         if "*" in catalogs:
-            catalog_sql = f"""AND regexp_like(table_catalog, "^{catalogs.replace("*", ".*")}$")"""
-            catalog_tags_sql = f"""AND regexp_like(catalog_name, "^{catalogs.replace("*", ".*")}$")"""
+            catalog_sql = (
+                f"""AND regexp_like(table_catalog, "^{catalogs.replace("*", ".*")}$")"""
+            )
+            catalog_tags_sql = (
+                f"""AND regexp_like(catalog_name, "^{catalogs.replace("*", ".*")}$")"""
+            )
         else:
             catalog_sql = f"""AND table_catalog = "{catalogs}" """
             catalog_tags_sql = f"""AND catalog_name = "{catalogs}" """
 
         if "*" in schemas:
-            schema_sql = f"""AND regexp_like(table_schema, "^{schemas.replace("*", ".*")}$")"""
-            schema_tags_sql = f"""AND regexp_like(schema_name, "^{schemas.replace("*", ".*")}$")"""
+            schema_sql = (
+                f"""AND regexp_like(table_schema, "^{schemas.replace("*", ".*")}$")"""
+            )
+            schema_tags_sql = (
+                f"""AND regexp_like(schema_name, "^{schemas.replace("*", ".*")}$")"""
+            )
         else:
             schema_sql = f"""AND table_schema = "{schemas}" """
             schema_tags_sql = f"""AND schema_name = "{schemas}" """
 
         if "*" in tables:
-            table_sql = f"""AND regexp_like(table_name, "^{tables.replace("*", ".*")}$")"""
+            table_sql = (
+                f"""AND regexp_like(table_name, "^{tables.replace("*", ".*")}$")"""
+            )
         else:
             table_sql = f"""AND table_name = "{tables}" """
 
@@ -272,20 +308,22 @@
             )
 
         return helper.strip_margin(sql)
-=======
-from discoverx.table_info import InfoFetcher, TableInfo
-
-
-logger = logging.Logging()
->>>>>>> c73465d7
 
 
 class DataExplorer:
-    FROM_COMPONENTS_EXPR = r"^(([0-9a-zA-Z_\*]+)\.([0-9a-zA-Z_\*]+)\.([0-9a-zA-Z_\*]+))$"
-
-    def __init__(self, from_tables, spark: SparkSession, info_fetcher: InfoFetcher) -> None:
+    FROM_COMPONENTS_EXPR = (
+        r"^(([0-9a-zA-Z_\*]+)\.([0-9a-zA-Z_\*]+)\.([0-9a-zA-Z_\*]+))$"
+    )
+
+    def __init__(
+        self, from_tables, spark: SparkSession, info_fetcher: InfoFetcher
+    ) -> None:
         self._from_tables = from_tables
-        self._catalogs, self._schemas, self._tables = DataExplorer.validate_from_components(from_tables)
+        (
+            self._catalogs,
+            self._schemas,
+            self._tables,
+        ) = DataExplorer.validate_from_components(from_tables)
         self._spark = spark
         self._info_fetcher = info_fetcher
         self._having_columns = []
@@ -336,17 +374,13 @@
         new_obj._max_concurrency = max_concurrency
         return new_obj
 
-<<<<<<< HEAD
     def with_tags(self, use_tags=True) -> "DataExplorer":
         """Sets the maximum number of concurrent queries to run"""
         new_obj = copy.deepcopy(self)
         new_obj._with_tags = use_tags
         return new_obj
 
-    def apply_sql(self, sql_query_template: str) -> "DataExplorerActions":
-=======
     def with_sql(self, sql_query_template: str) -> "DataExplorerActions":
->>>>>>> c73465d7
         """Sets the SQL query template to use for the data exploration
 
         Args:
@@ -372,7 +406,9 @@
         """
         new_obj = copy.deepcopy(self)
         new_obj._sql_query_template = sql_query_template
-        return DataExplorerActions(new_obj, spark=self._spark, info_fetcher=self._info_fetcher)
+        return DataExplorerActions(
+            new_obj, spark=self._spark, info_fetcher=self._info_fetcher
+        )
 
     def unpivot_string_columns(self, sample_size=None) -> "DataExplorerActions":
         """Returns a DataExplorerActions object that will run a query that will melt all string columns into a pair of columns (column_name, string_value)
@@ -404,7 +440,9 @@
             self._catalogs,
             self._schemas,
             self._tables,
-            self._info_fetcher.get_tables_info(self._catalogs, self._schemas, self._tables, self._having_columns),
+            self._info_fetcher.get_tables_info(
+                self._catalogs, self._schemas, self._tables, self._having_columns
+            ),
             custom_rules=custom_rules,
             locale=locale,
         )
@@ -414,9 +452,15 @@
     def map(self, f) -> list[any]:
         res = []
         table_list = self._info_fetcher.get_tables_info(
-            self._catalogs, self._schemas, self._tables, self._having_columns, self._with_tags
-        )
-        with concurrent.futures.ThreadPoolExecutor(max_workers=self._max_concurrency) as executor:
+            self._catalogs,
+            self._schemas,
+            self._tables,
+            self._having_columns,
+            self._with_tags,
+        )
+        with concurrent.futures.ThreadPoolExecutor(
+            max_workers=self._max_concurrency
+        ) as executor:
             # Submit tasks to the thread pool
             futures = [executor.submit(f, table_info) for table_info in table_list]
 
@@ -430,10 +474,38 @@
 
         return res
 
+    def map(self, f) -> list[any]:
+        res = []
+        table_list = self._info_fetcher.get_tables_info(
+            self._catalogs,
+            self._schemas,
+            self._tables,
+            self._having_columns,
+            self._with_tags,
+        )
+        with concurrent.futures.ThreadPoolExecutor(
+            max_workers=self._max_concurrency
+        ) as executor:
+            # Submit tasks to the thread pool
+            futures = [executor.submit(f, table_info) for table_info in table_list]
+
+            # Process completed tasks
+            for future in concurrent.futures.as_completed(futures):
+                result = future.result()
+                if result is not None:
+                    res.append(result)
+
+        logger.debug("Finished lakehouse map task")
+
+        return res
+
 
 class DataExplorerActions:
     def __init__(
-        self, data_explorer: DataExplorer, spark: SparkSession = None, info_fetcher: InfoFetcher = None
+        self,
+        data_explorer: DataExplorer,
+        spark: SparkSession = None,
+        info_fetcher: InfoFetcher = None,
     ) -> None:
         self._data_explorer = data_explorer
         if spark is None:
@@ -445,18 +517,24 @@
 
     @staticmethod
     def _get_stack_string_columns_expression(table_info: TableInfo) -> str:
-        string_col_names = [c.name for c in table_info.columns if c.data_type.lower() == "string"]
+        string_col_names = [
+            c.name for c in table_info.columns if c.data_type.lower() == "string"
+        ]
         stack_parameters = ", ".join([f"'{c}', `{c}`" for c in string_col_names])
         return f"stack({len(string_col_names)}, {stack_parameters})"
 
     @staticmethod
     def _build_sql(sql_template: str, table_info: TableInfo) -> str:
         if table_info.catalog and table_info.catalog != "None":
-            full_table_name = f"{table_info.catalog}.{table_info.schema}.{table_info.table}"
+            full_table_name = (
+                f"{table_info.catalog}.{table_info.schema}.{table_info.table}"
+            )
         else:
             full_table_name = f"{table_info.schema}.{table_info.table}"
 
-        stack_string_columns = DataExplorerActions._get_stack_string_columns_expression(table_info)
+        stack_string_columns = DataExplorerActions._get_stack_string_columns_expression(
+            table_info
+        )
 
         sql = sql_template.format(
             table_catalog=table_info.catalog,
@@ -480,11 +558,15 @@
             logger.debug(f"Finished running SQL query: {sql}")
             return df
         except Exception as e:
-            logger.error(f"Error running SQL query for: {table_info.catalog}.{table_info.schema}.{table_info.table}.")
+            logger.error(
+                f"Error running SQL query for: {table_info.catalog}.{table_info.schema}.{table_info.table}."
+            )
             logger.error(e)
             return None
 
-    def _get_sql_commands(self, data_explorer: DataExplorer) -> list[tuple[str, TableInfo]]:
+    def _get_sql_commands(
+        self, data_explorer: DataExplorer
+    ) -> list[tuple[str, TableInfo]]:
         logger.debug("Launching lakehouse scanning task\n")
 
         table_list = self._info_fetcher.get_tables_info(
@@ -495,7 +577,13 @@
             data_explorer._with_tags,
         )
         sql_commands = [
-            (DataExplorerActions._build_sql(data_explorer._sql_query_template, table), table) for table in table_list
+            (
+                DataExplorerActions._build_sql(
+                    data_explorer._sql_query_template, table
+                ),
+                table,
+            )
+            for table in table_list
         ]
         return sql_commands
 
@@ -508,11 +596,11 @@
         sql_explanation = ""
 
         if self._data_explorer._having_columns:
-            column_filter_explanation = (
-                f"only for tables that have all the following columns: {self._data_explorer._having_columns}"
-            )
+            column_filter_explanation = f"only for tables that have all the following columns: {self._data_explorer._having_columns}"
         if self._data_explorer._sql_query_template:
-            sql_explanation = f"The SQL to be executed is (just a moment, generating it...):"
+            sql_explanation = (
+                f"The SQL to be executed is (just a moment, generating it...):"
+            )
 
         explanation = f"""
         DiscoverX will apply the following SQL template
@@ -558,9 +646,14 @@
 
         sql_commands = self._get_sql_commands(self._data_explorer)
         dfs = []
-        with concurrent.futures.ThreadPoolExecutor(max_workers=self._data_explorer._max_concurrency) as executor:
+        with concurrent.futures.ThreadPoolExecutor(
+            max_workers=self._data_explorer._max_concurrency
+        ) as executor:
             # Submit tasks to the thread pool
-            futures = [executor.submit(self._run_sql, sql, table) for sql, table in sql_commands]
+            futures = [
+                executor.submit(self._run_sql, sql, table)
+                for sql, table in sql_commands
+            ]
 
             # Process completed tasks
             for future in concurrent.futures.as_completed(futures):
