# DiscoverX

Your Swiss-Army-knife for Lakehouse administration.

DiscoverX automates administration tasks that require inspecting or applying operations to a large number of Lakehouse assets.

## Multi-table operations with SQL templates

You can execute a SQL template against multiple tables with

<img src="docs/images/DiscoverX_sql_example.svg" alt="Multi-table operations with SQL template" width="500"/>

DisocoverX will concurrently execute the SQL template against all Delta tables matching the selection pattern and return a Spark DataFrame with the union of all results.

Some useful SQL templates are
* Describe details: `DESCRIBE DETAIL {full_table_name}`
* Show delta history: `SHOW HISTORY {full_table_name}`
* Deep clone: `CREATE TABLE IF NOT EXISTS {table_catalog}.{table_schema}_clone.{table_name} DEEP CLONE {full_table_name}`
* Create an empty copy: `CREATE TABLE IF NOT EXISTS {table_catalog}.{table_schema}.{table_name}_empty_copy LIKE {full_table_name}`
* Tag: `ALTER TABLE {full_table_name} SET TAGS ('tag_name' = 'tag_value')`
* Change owner: `ALTER TABLE {full_table_name} SET OWNER TO principal`
* Show partitions: `SHOW PARTITIONS {full_table_name}`
* Select a sample row as joson from each table: `SELECT to_json(struct(*)) AS row FROM {full_table_name} LIMIT 1`
* Select all pivoted string columns: `SELECT {stack_string_columns} AS (column_name, string_value) FROM {full_table_name}`
* Select all pivoted columns casted to string: `SELECT {stack_all_columns_as_string} AS (column_name, string_value) FROM {full_table_name}`
* Apply liquid clustering: `ALTER TABLE {full_table_name} CLUSTER BY (column1, column2)`
* Vacuum: `VACUUM {full_table_name}`
* Optimize: `OPTIMIZE {full_table_name}`

The available variables to use in the SQL templates are
* `{full_table_name}` - The full table name (catalog.schema.table)
* `{table_catalog}` - The catalog name
* `{table_schema}` - The schema name
* `{table_name}` - Teh table name
* `{stack_string_columns}` - A SQL expression ```stack(N, 'col1', `col1`, ... , 'colN', `colN` )``` for all N columns of type string
* `{stack_all_columns_as_string}` - A SQL expression ```stack(N, 'col1',  cast(`col1` AS string), ... , 'colN',  cast(`colN` AS string)``` for all N columns

### A more advanced SQL example

You can filter tables that only contain a specific column name, and them use the column name in the queries.

<img src="docs/images/DiscoverX_sql_advanced_example.svg" alt="Multi-table operations with SQL template" width="500"/>

## Multi-table operations with python functions

DiscoverX can concurrently apply python funcitons to multiple assets

<img src="docs/images/DiscoverX_python_example.svg" alt="Multi-table operations with python functions" width="500"/>

The properties available in table_info are
* `catalog` - The catalog name
* `schema` - The schema name
* `table` - The table name
* `columns` - A list of `ColumnInfo`, with `name`, `data_type`, and `partition_index`
* `tags` - A list of `TagsInfo`, with `column_tags`, `table_tags`, `schema_tags`, and `catalog_tags`. Tags are only populated if the `from_tables(...)` operation is followed by `.with_tags(True)`

## Example Notebooks

* **Maintenance**
  * [VACUUM all tables](docs/Vacuum.md) ([example notebook](examples/vacuum_multiple_tables.py))
  * Detect tables having too many small files ([example notebook](examples/detect_small_files.py))
<<<<<<< HEAD
  * Visualise quantity of data written per table per period
  * Delta housekeeping analysis ([example notebook](examples/exec_delta_housekeeping.py)) which provide:
    * stats (size of tables and number of files, timestamps of latest OPTIMIZE & VACUUM operations, stats of OPTIMIZE)
    * recommendations on tables that need to be OPTIMIZED/VACUUM'ed
    * are tables OPTIMIZED/VACUUM'ed often enough
    * tables that have small files / tables for which ZORDER is not being effective
=======
  * Deep clone a catalog ([example notebook](examples/deep_clone_schema.py))
>>>>>>> a117c949
* **Governance**
  * PII detection with Presidio ([example notebook](examples/pii_detection_presidio.py))
  * Text Analysis with MosaicML and Databricks MLflow ([example notebook](examples/text_analysis_mosaicml_mlflow.py))
  * Text Analysis with OpenAI GPT ([example notebook](examples/text_analysis_openai_gpt.py))
  * [GDPR right of access: extract user data from all tables at once](docs/GDPR_RoA.md)
  * [GDPR right of erasure: delete user data from all tables at once](docs/GDPR_RoE.md)
  * [Search in any column](docs/Search.md)
  * Update Owner of Data Objects ([example notebook](examples/update_owner_of_data_objects.py))
* **Semantic classification**
  * [Semantic classification of columns by semantic class](docs/Semantic_classification.md): email, phone number, IP address, etc.
  * [Select data based on semantic classes](docs/Select_by_class.md)
  * [Delete data based on semantic classes](docs/Delete_by_class.md)
* **Custom**
  * Create Mlflow gateway routes for MosaicML and OpenAI ([example notebook](examples/mlflow_gateway_routes_examples.py))
  * Scan using User Specified Data Source Formats ([example notebook](examples/scan_with_user_specified_data_source_formats.py))

## Getting started

Install DiscoverX, in Databricks notebook type

```
%pip install dbl-discoverx
```

Get started

```
from discoverx import DX
dx = DX(locale="US")
```

You can now run operations across multiple tables. 

## Available functionality

The available `dx` functions are

* `from_tables("<catalog>.<schema>.<table>")` selects tables based on the specified pattern (use `*` as a wildcard). Returns a `DataExplorer` object with methods
  * `having_columns` restricts the selection to tables that have the specified columns
  * `with_concurrency` defines how many queries are executed concurrently (10 by defailt)
  * `with_sql` applies a SQL template to all tables. After this command you can apply an [action](#from_tables-actions). See in-depth documentation [here](docs/Arbitrary_multi-table_SQL.md).
  * `unpivot_string_columns` returns a melted (unpivoted) dataframe with all string columns from the selected tables. After this command you can apply an [action](#from_tables-actions)
  * `scan` (experimental) scans the lakehouse with regex expressions defined by the rules and to power the semantic classification.
* `intro` gives an introduction to the library
* `scan` [deprecated] scans the lakehouse with regex expressions defined by the rules and to power the semantic classification. [Documentation](docs/Semantic_classification.md)
* `display_rules` shows the rules available for semantic classification
* `search` [deprecated] searches the lakehouse content for by leveraging the semantic classes identified with scan (eg. email, ip address, etc.). [Documentation](docs/Search.md)
* `select_by_class` [deprecated] selects data from the lakehouse content by semantic class. [Documentation](docs/Select_by_class.md)
* `delete_by_class` [deprecated] deletes from the lakehouse by semantic class. [Documentation](docs/Delete_by_class.md)


### from_tables Actions

After a `with_sql` or `unpivot_string_columns` command, you can apply the following actions:

* `explain` explains the queries that would be executed
* `display` executes the queries and shows the first 1000 rows of the result in a unioned dataframe
* `apply` returns a unioned dataframe with the result from the queries

## Requirements

* A [Databricks workspace](https://www.databricks.com/try-databricks#account)
* [Unity Catalog](https://www.databricks.com/product/unity-catalog)

## Project Support
Please note that all projects in the /databrickslabs github account are provided for your exploration only, and are not formally supported by Databricks with Service Level Agreements (SLAs).  They are provided AS-IS and we do not make any guarantees of any kind.  Please do not submit a support ticket relating to any issues arising from the use of these projects.

Any issues discovered through the use of this project should be filed as GitHub Issues on the Repo.  They will be reviewed as time permits, but there are no formal SLAs for support.
<|MERGE_RESOLUTION|>--- conflicted
+++ resolved
@@ -59,16 +59,12 @@
 * **Maintenance**
   * [VACUUM all tables](docs/Vacuum.md) ([example notebook](examples/vacuum_multiple_tables.py))
   * Detect tables having too many small files ([example notebook](examples/detect_small_files.py))
-<<<<<<< HEAD
-  * Visualise quantity of data written per table per period
   * Delta housekeeping analysis ([example notebook](examples/exec_delta_housekeeping.py)) which provide:
     * stats (size of tables and number of files, timestamps of latest OPTIMIZE & VACUUM operations, stats of OPTIMIZE)
     * recommendations on tables that need to be OPTIMIZED/VACUUM'ed
     * are tables OPTIMIZED/VACUUM'ed often enough
     * tables that have small files / tables for which ZORDER is not being effective
-=======
   * Deep clone a catalog ([example notebook](examples/deep_clone_schema.py))
->>>>>>> a117c949
 * **Governance**
   * PII detection with Presidio ([example notebook](examples/pii_detection_presidio.py))
   * Text Analysis with MosaicML and Databricks MLflow ([example notebook](examples/text_analysis_mosaicml_mlflow.py))
@@ -100,7 +96,7 @@
 dx = DX(locale="US")
 ```
 
-You can now run operations across multiple tables. 
+You can now run operations across multiple tables.
 
 ## Available functionality
 
@@ -136,4 +132,4 @@
 ## Project Support
 Please note that all projects in the /databrickslabs github account are provided for your exploration only, and are not formally supported by Databricks with Service Level Agreements (SLAs).  They are provided AS-IS and we do not make any guarantees of any kind.  Please do not submit a support ticket relating to any issues arising from the use of these projects.
 
-Any issues discovered through the use of this project should be filed as GitHub Issues on the Repo.  They will be reviewed as time permits, but there are no formal SLAs for support.
+Any issues discovered through the use of this project should be filed as GitHub Issues on the Repo.  They will be reviewed as time permits, but there are no formal SLAs for support.