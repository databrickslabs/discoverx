import logging
from unittest.mock import MagicMock, call
import pandas as pd
from pyspark.sql import SparkSession
import pytest

from discoverx.scanner import ScanResult, Scanner
from discoverx.table_info import ColumnInfo, TableInfo
from discoverx.rules import RegexRule, Rules


<<<<<<< HEAD
def test_get_table_list(spark):
    expected = [
        TableInfo(
            "hive_metastore",
            "default",
            "tb_all_types",
            [
                ColumnInfo("str_col", "STRING", None, []),
                ColumnInfo("int_col", "INT", None, []),
                ColumnInfo("double_col", "DOUBLE", None, []),
                ColumnInfo("timestamp_col", "TIMESTAMP", None, []),
                ColumnInfo("bool_col", "BOOLEAN", None, []),
                ColumnInfo("long_col", "LONG", None, []),
                ColumnInfo("null_col", "NULL", None, []),
                ColumnInfo("decimal_col", "DECIMAL", None, []),
                ColumnInfo("float_col", "FLOAT", None, []),
                ColumnInfo("map_col", "MAP", None, []),
                ColumnInfo("short_col", "SHORT", None, []),
                ColumnInfo("array_col", "ARRAY", None, []),
                ColumnInfo("date_col", "DATE", None, []),
                ColumnInfo("byte_col", "BYTE", None, []),
                ColumnInfo("struct_col", "STRUCT", None, []),
                ColumnInfo("binary_col", "BINARY", None, []),
                ColumnInfo("char_col", "CHAR", None, []),
                ColumnInfo("udt_col", "USER_DEFINED_TYPE", None, []),
                ColumnInfo("interval_col", "INTERVAL", None, []),
                ColumnInfo("str_part_col", "STRING", 1, []),
            ],
            [],
        )
    ]

    rules = Rules()
    scanner = Scanner(
        spark,
        rules=rules,
        catalogs="*",
        schemas="*",
        tables="*_all_types",
        rule_filter="*",
        sample_size=100,
        columns_table_name="default.columns",
    )
    actual = scanner._get_list_of_tables()

    assert len(actual) == 1
    assert actual == expected


=======
>>>>>>> c73465d7
# test generating sql for single and multiple rules (using parametrized pytests)
expectedsingle = r"""SELECT
    'meta' as table_catalog,
    'db' as table_schema,
    'tb' as table_name,
    column_name,
    class_name,
    (sum(value) / count(value)) as score
FROM
(
    SELECT column_name, stack(1, 'any_word', `any_word`) as (class_name, value)
    FROM
    (
        SELECT
        column_name,
        INT(regexp_like(value, '\\w')) AS `any_word`
        FROM (
            SELECT
                stack(1, 'name', `name`) AS (column_name, value)
            FROM meta.db.tb
            TABLESAMPLE (100 ROWS)
        )
    )
)
GROUP BY table_catalog, table_schema, table_name, column_name, class_name"""

expectedmulti = r"""SELECT
    'meta' as table_catalog,
    'db' as table_schema,
    'tb' as table_name,
    column_name,
    class_name,
    (sum(value) / count(value)) as score
FROM
(
    SELECT column_name, stack(2, 'any_word', `any_word`, 'any_number', `any_number`) as (class_name, value)
    FROM
    (
        SELECT
        column_name,
        INT(regexp_like(value, '\\w.')) AS `any_word`,
        INT(regexp_like(value, '\\d.')) AS `any_number`
        FROM (
            SELECT
                stack(1, 'name', `name`) AS (column_name, value)
            FROM meta.db.tb
            TABLESAMPLE (100 ROWS)
        )
    )
)
GROUP BY table_catalog, table_schema, table_name, column_name, class_name"""


@pytest.mark.parametrize(
    "rules_input, expected",
    [
        ([RegexRule(name="any_word", description="Any word", definition=r"\w")], expectedsingle),
        (
            [
                RegexRule(name="any_word", description="Any word", definition=r"\w."),
                RegexRule(name="any_number", description="Any number", definition=r"\d."),
            ],
            expectedmulti,
        ),
    ],
)
def test_generate_sql(spark, rules_input, expected):
    columns = [ColumnInfo("id", "number", False, []), ColumnInfo("name", "string", False, [])]
    table_info = TableInfo("meta", "db", "tb", columns, [])
    rules = rules_input

    rules = Rules(custom_rules=rules)
    scanner = Scanner(spark, rules=rules, rule_filter="any_*", sample_size=100, columns_table_name="default.columns")

    actual = scanner._rule_matching_sql(table_info)
    logging.info("Generated SQL is: \n%s", actual)

    assert actual == expected


def test_sql_runs(spark):
    columns = [
        ColumnInfo("id", "number", None, []),
        ColumnInfo("ip", "string", None, []),
        ColumnInfo("description", "string", None, []),
    ]
    table_info = TableInfo(None, "default", "tb_1", columns, [])
    rules = [
        RegexRule(name="any_word", description="Any word", definition=r"\w+"),
        RegexRule(name="any_number", description="Any number", definition=r"\d+"),
    ]

    rules = Rules(custom_rules=rules)
    scanner = Scanner(spark, rules=rules, rule_filter="any_*", sample_size=100, columns_table_name="default.columns")
    actual = scanner._rule_matching_sql(table_info)

    logging.info("Generated SQL is: \n%s", actual)

    expected = spark.sql(actual).collect()

    print(expected)


def test_scan_custom_rules(spark: SparkSession):
    expected = pd.DataFrame(
        [
            ["None", "default", "tb_1", "ip", "any_word", 0.0],
            ["None", "default", "tb_1", "ip", "any_number", 0.0],
            ["None", "default", "tb_1", "mac", "any_word", 0.0],
            ["None", "default", "tb_1", "mac", "any_number", 0.0],
            ["None", "default", "tb_1", "description", "any_word", 0.5],
            ["None", "default", "tb_1", "description", "any_number", 0.0],
        ],
        columns=["table_catalog", "table_schema", "table_name", "column_name", "class_name", "score"],
    )

    columns = [
        ColumnInfo("id", "number", False, []),
        ColumnInfo("ip", "string", False, []),
        ColumnInfo("description", "string", False, []),
    ]
    table_list = [TableInfo(None, "default", "tb_1", columns, [])]
    rules = [
        RegexRule(name="any_word", description="Any word", definition=r"^\w*$"),
        RegexRule(name="any_number", description="Any number", definition=r"^\d*$"),
    ]

    rules = Rules(custom_rules=rules)
    scanner = Scanner(
        spark,
        rules=rules,
        tables="tb_1",
        rule_filter="any_*",
        sample_size=100,
        columns_table_name="default.columns",
    )
    scanner.scan()

    logging.info("Scan result is: \n%s", scanner.scan_result.df)

    assert scanner.scan_result.df.equals(expected)


def test_scan(spark: SparkSession):
    expected = pd.DataFrame(
        [
            ["None", "default", "tb_1", "ip", "ip_v4", 1.0],
            ["None", "default", "tb_1", "ip", "ip_v6", 0.0],
            ["None", "default", "tb_1", "mac", "ip_v4", 0.0],
            ["None", "default", "tb_1", "mac", "ip_v6", 0.0],
            ["None", "default", "tb_1", "description", "ip_v4", 0.0],
            ["None", "default", "tb_1", "description", "ip_v6", 0.0],
        ],
        columns=["table_catalog", "table_schema", "table_name", "column_name", "class_name", "score"],
    )

    rules = Rules()
    scanner = Scanner(spark, rules=rules, tables="tb_1", rule_filter="ip_*", columns_table_name="default.columns")
    scanner.scan()

    assert scanner.scan_result.df.equals(expected)


def test_save_scan(spark: SparkSession):
    # save scan result
    rules = Rules()
    scanner = Scanner(spark, rules=rules, tables="tb_1", rule_filter="ip_*", columns_table_name="default.columns")
    scanner.scan()
    scan_table_name = "_discoverx.scan_result_test"
    scanner.scan_result.save(scan_table_name=scan_table_name)

    result = (
        spark.sql(f"select * from {scan_table_name}")
        .toPandas()
        .drop("effective_timestamp", axis=1)
        .sort_values(by=["column_name", "class_name"])
    )
    expected = pd.DataFrame(
        [
            ["None", "default", "tb_1", "description", "ip_v4", 0.0],
            ["None", "default", "tb_1", "description", "ip_v6", 0.0],
            ["None", "default", "tb_1", "ip", "ip_v4", 1.0],
            ["None", "default", "tb_1", "ip", "ip_v6", 0.0],
            ["None", "default", "tb_1", "mac", "ip_v4", 0.0],
            ["None", "default", "tb_1", "mac", "ip_v6", 0.0],
        ],
        columns=["table_catalog", "table_schema", "table_name", "column_name", "class_name", "score"],
    )
    assert result.reset_index(drop=True).equals(expected)

    # now load the saved results
    scan_result = ScanResult(df=pd.DataFrame(), spark=spark)
    scan_result.load(scan_table_name=scan_table_name)
    assert scan_result.df.sort_values(by=["column_name", "class_name"]).reset_index(drop=True).equals(expected)

    spark.sql(f"DROP TABLE IF EXISTS {scan_table_name}")


def test_scan_non_existing_table_returns_none(spark: SparkSession):
    rules = Rules()

    scanner = Scanner(spark, rules=rules, tables="tb_1", rule_filter="ip_*", columns_table_name="default.columns")
    result = scanner.scan_table(TableInfo("", "", "tb_non_existing", [], []))

    assert result is None


def test_scan_whatif_returns_none(spark: SparkSession):
    rules = Rules()
    scanner = Scanner(
        spark, rules=rules, tables="tb_1", rule_filter="ip_*", columns_table_name="default.columns", what_if=True
    )
    result = scanner.scan_table(TableInfo(None, "default", "tb_1", [], []))

    assert result is None


def test_get_classes_should_fail_if_no_scan(spark):
    scan_result = ScanResult(df=pd.DataFrame(), spark=spark)
    with pytest.raises(Exception):
        scan_result.get_classes()


def test_get_classes(spark):
    scan_result_df = pd.DataFrame(
        [
            ["None", "default", "tb_1", "ip", "any_word", 0.0],
            ["None", "default", "tb_1", "ip", "any_number", 0.1],
            ["None", "default", "tb_1", "mac", "any_word", 1.0],
        ],
        columns=["table_catalog", "table_schema", "table_name", "column_name", "class_name", "score"],
    )
    scan_result = ScanResult(df=scan_result_df, spark=spark)
    assert len(scan_result.get_classes(min_score=None)) == 2
    assert len(scan_result.get_classes(min_score=0.0)) == 3
    assert len(scan_result.get_classes(min_score=0.1)) == 2
    assert len(scan_result.get_classes(min_score=1.0)) == 1
    with pytest.raises(ValueError):
        scan_result.get_classes(min_score=-1)
    with pytest.raises(ValueError):
        scan_result.get_classes(min_score=2)


@pytest.fixture
def spark_mock():
    # Mock the SparkSession class
    spark = MagicMock(spec="pyspark.sql.SparkSession")

    return spark


def test_get_or_create_classification_table_from_delta(spark_mock):
    spark_mock.sql = MagicMock(spec="pyspark.sql.DataFrame")

    scan_result = ScanResult(df=pd.DataFrame(), spark=spark_mock)

    result = scan_result._create_databes_if_not_exists("a.b.c")

    spark_mock.sql.assert_has_calls(
        [
            call("DESCRIBE CATALOG a"),
            call("DESCRIBE DATABASE a.b"),
            call(
                "CREATE TABLE IF NOT EXISTS a.b.c (table_catalog string, table_schema string, table_name string, column_name string, class_name string, score double, effective_timestamp timestamp)"
            ),
        ]
    )<|MERGE_RESOLUTION|>--- conflicted
+++ resolved
@@ -9,7 +9,6 @@
 from discoverx.rules import RegexRule, Rules
 
 
-<<<<<<< HEAD
 def test_get_table_list(spark):
     expected = [
         TableInfo(
@@ -59,8 +58,6 @@
     assert actual == expected
 
 
-=======
->>>>>>> c73465d7
 # test generating sql for single and multiple rules (using parametrized pytests)
 expectedsingle = r"""SELECT
     'meta' as table_catalog,
@@ -117,23 +114,37 @@
 @pytest.mark.parametrize(
     "rules_input, expected",
     [
-        ([RegexRule(name="any_word", description="Any word", definition=r"\w")], expectedsingle),
+        (
+            [RegexRule(name="any_word", description="Any word", definition=r"\w")],
+            expectedsingle,
+        ),
         (
             [
                 RegexRule(name="any_word", description="Any word", definition=r"\w."),
-                RegexRule(name="any_number", description="Any number", definition=r"\d."),
+                RegexRule(
+                    name="any_number", description="Any number", definition=r"\d."
+                ),
             ],
             expectedmulti,
         ),
     ],
 )
 def test_generate_sql(spark, rules_input, expected):
-    columns = [ColumnInfo("id", "number", False, []), ColumnInfo("name", "string", False, [])]
+    columns = [
+        ColumnInfo("id", "number", False, []),
+        ColumnInfo("name", "string", False, []),
+    ]
     table_info = TableInfo("meta", "db", "tb", columns, [])
     rules = rules_input
 
     rules = Rules(custom_rules=rules)
-    scanner = Scanner(spark, rules=rules, rule_filter="any_*", sample_size=100, columns_table_name="default.columns")
+    scanner = Scanner(
+        spark,
+        rules=rules,
+        rule_filter="any_*",
+        sample_size=100,
+        columns_table_name="default.columns",
+    )
 
     actual = scanner._rule_matching_sql(table_info)
     logging.info("Generated SQL is: \n%s", actual)
@@ -154,7 +165,13 @@
     ]
 
     rules = Rules(custom_rules=rules)
-    scanner = Scanner(spark, rules=rules, rule_filter="any_*", sample_size=100, columns_table_name="default.columns")
+    scanner = Scanner(
+        spark,
+        rules=rules,
+        rule_filter="any_*",
+        sample_size=100,
+        columns_table_name="default.columns",
+    )
     actual = scanner._rule_matching_sql(table_info)
 
     logging.info("Generated SQL is: \n%s", actual)
@@ -174,7 +191,14 @@
             ["None", "default", "tb_1", "description", "any_word", 0.5],
             ["None", "default", "tb_1", "description", "any_number", 0.0],
         ],
-        columns=["table_catalog", "table_schema", "table_name", "column_name", "class_name", "score"],
+        columns=[
+            "table_catalog",
+            "table_schema",
+            "table_name",
+            "column_name",
+            "class_name",
+            "score",
+        ],
     )
 
     columns = [
@@ -214,11 +238,24 @@
             ["None", "default", "tb_1", "description", "ip_v4", 0.0],
             ["None", "default", "tb_1", "description", "ip_v6", 0.0],
         ],
-        columns=["table_catalog", "table_schema", "table_name", "column_name", "class_name", "score"],
+        columns=[
+            "table_catalog",
+            "table_schema",
+            "table_name",
+            "column_name",
+            "class_name",
+            "score",
+        ],
     )
 
     rules = Rules()
-    scanner = Scanner(spark, rules=rules, tables="tb_1", rule_filter="ip_*", columns_table_name="default.columns")
+    scanner = Scanner(
+        spark,
+        rules=rules,
+        tables="tb_1",
+        rule_filter="ip_*",
+        columns_table_name="default.columns",
+    )
     scanner.scan()
 
     assert scanner.scan_result.df.equals(expected)
@@ -227,7 +264,13 @@
 def test_save_scan(spark: SparkSession):
     # save scan result
     rules = Rules()
-    scanner = Scanner(spark, rules=rules, tables="tb_1", rule_filter="ip_*", columns_table_name="default.columns")
+    scanner = Scanner(
+        spark,
+        rules=rules,
+        tables="tb_1",
+        rule_filter="ip_*",
+        columns_table_name="default.columns",
+    )
     scanner.scan()
     scan_table_name = "_discoverx.scan_result_test"
     scanner.scan_result.save(scan_table_name=scan_table_name)
@@ -247,14 +290,25 @@
             ["None", "default", "tb_1", "mac", "ip_v4", 0.0],
             ["None", "default", "tb_1", "mac", "ip_v6", 0.0],
         ],
-        columns=["table_catalog", "table_schema", "table_name", "column_name", "class_name", "score"],
+        columns=[
+            "table_catalog",
+            "table_schema",
+            "table_name",
+            "column_name",
+            "class_name",
+            "score",
+        ],
     )
     assert result.reset_index(drop=True).equals(expected)
 
     # now load the saved results
     scan_result = ScanResult(df=pd.DataFrame(), spark=spark)
     scan_result.load(scan_table_name=scan_table_name)
-    assert scan_result.df.sort_values(by=["column_name", "class_name"]).reset_index(drop=True).equals(expected)
+    assert (
+        scan_result.df.sort_values(by=["column_name", "class_name"])
+        .reset_index(drop=True)
+        .equals(expected)
+    )
 
     spark.sql(f"DROP TABLE IF EXISTS {scan_table_name}")
 
@@ -262,7 +316,13 @@
 def test_scan_non_existing_table_returns_none(spark: SparkSession):
     rules = Rules()
 
-    scanner = Scanner(spark, rules=rules, tables="tb_1", rule_filter="ip_*", columns_table_name="default.columns")
+    scanner = Scanner(
+        spark,
+        rules=rules,
+        tables="tb_1",
+        rule_filter="ip_*",
+        columns_table_name="default.columns",
+    )
     result = scanner.scan_table(TableInfo("", "", "tb_non_existing", [], []))
 
     assert result is None
@@ -271,7 +331,12 @@
 def test_scan_whatif_returns_none(spark: SparkSession):
     rules = Rules()
     scanner = Scanner(
-        spark, rules=rules, tables="tb_1", rule_filter="ip_*", columns_table_name="default.columns", what_if=True
+        spark,
+        rules=rules,
+        tables="tb_1",
+        rule_filter="ip_*",
+        columns_table_name="default.columns",
+        what_if=True,
     )
     result = scanner.scan_table(TableInfo(None, "default", "tb_1", [], []))
 
@@ -291,7 +356,14 @@
             ["None", "default", "tb_1", "ip", "any_number", 0.1],
             ["None", "default", "tb_1", "mac", "any_word", 1.0],
         ],
-        columns=["table_catalog", "table_schema", "table_name", "column_name", "class_name", "score"],
+        columns=[
+            "table_catalog",
+            "table_schema",
+            "table_name",
+            "column_name",
+            "class_name",
+            "score",
+        ],
     )
     scan_result = ScanResult(df=scan_result_df, spark=spark)
     assert len(scan_result.get_classes(min_score=None)) == 2
