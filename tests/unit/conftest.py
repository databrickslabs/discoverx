"""
This conftest.py contains handy components that prepare SparkSession and other relevant objects.
"""

import logging
import os
import shutil
import tempfile
from dataclasses import dataclass
from pathlib import Path
from typing import Iterator
from unittest.mock import patch

import mlflow
import pytest
from delta import configure_spark_with_delta_pip
from pyspark.sql import SparkSession
from discoverx.classification import DeltaTable
from discoverx.dx import Classifier
from discoverx.classification import func
from discoverx.dx import Scanner


@dataclass
class FileInfoFixture:
    """
    This class mocks the DBUtils FileInfo object
    """

    path: str
    name: str
    size: int
    modificationTime: int


class DBUtilsFixture:
    """
    This class is used for mocking the behaviour of DBUtils inside tests.
    """

    def __init__(self):
        self.fs = self

    def cp(self, src: str, dest: str, recurse: bool = False):
        copy_func = shutil.copytree if recurse else shutil.copy
        copy_func(src, dest)

    def ls(self, path: str):
        _paths = Path(path).glob("*")
        _objects = [
            FileInfoFixture(str(p.absolute()), p.name, p.stat().st_size, int(p.stat().st_mtime)) for p in _paths
        ]
        return _objects

    def mkdirs(self, path: str):
        Path(path).mkdir(parents=True, exist_ok=True)

    def mv(self, src: str, dest: str, recurse: bool = False):
        copy_func = shutil.copytree if recurse else shutil.copy
        shutil.move(src, dest, copy_function=copy_func)

    def put(self, path: str, content: str, overwrite: bool = False):
        _f = Path(path)

        if _f.exists() and not overwrite:
            raise FileExistsError("File already exists")

        _f.write_text(content, encoding="utf-8")

    def rm(self, path: str, recurse: bool = False):
        deletion_func = shutil.rmtree if recurse else os.remove
        deletion_func(path)


@pytest.fixture(scope="session")
def spark() -> SparkSession:
    """
    This fixture provides preconfigured SparkSession with Hive and Delta support.
    After the test session, temporary warehouse directory is deleted.
    :return: SparkSession
    """
    logging.info("Configuring Spark session for testing environment")
    warehouse_dir = tempfile.TemporaryDirectory().name
    _builder = (
        SparkSession.builder.master("local[1]")
        .config("spark.hive.metastore.warehouse.dir", Path(warehouse_dir).as_uri())
        .config("spark.sql.extensions", "io.delta.sql.DeltaSparkSessionExtension")
        .config(
            "spark.sql.catalog.spark_catalog",
            "org.apache.spark.sql.delta.catalog.DeltaCatalog",
        )
        .enableHiveSupport()
    )
    spark: SparkSession = configure_spark_with_delta_pip(_builder).getOrCreate()
    logging.info("Spark session configured")
    yield spark
    logging.info("Shutting down Spark session")
    spark.stop()
    if Path(warehouse_dir).exists():
        shutil.rmtree(warehouse_dir)


@pytest.fixture(autouse=True, scope="module")
def sample_datasets(spark: SparkSession, request):
    """
    This fixture loads a sample dataset defined in a csv and
    creates a table registered in the metastore to be used for
    tests.

    Args:
        spark: Spark session
        request: the pytest request fixture contains information about
            the current test. Used here to get current path.

    Returns:

    """
    logging.info("Creating sample datasets")

    module_path = Path(request.module.__file__)

    # tb_1
    test_file_path = module_path.parent / "data/tb_1.csv"
    (spark
        .read
        .option("header", True)
        .schema("id integer,ip string,mac string,description string")
        .csv(str(test_file_path.resolve()))
    ).createOrReplaceTempView("view_tb_1")
    spark.sql("CREATE TABLE IF NOT EXISTS default.tb_1 AS SELECT * FROM view_tb_1")

    # columns_mock
    test_file_path = module_path.parent / "data/columns_mock.csv"
    (spark
        .read
        .option("header", True)
        .schema("table_catalog string,table_schema string,table_name string,column_name string,data_type string,partition_index int")
        .csv(str(test_file_path.resolve()))
    ).createOrReplaceTempView("view_columns_mock")
    spark.sql("CREATE TABLE IF NOT EXISTS default.columns_mock AS SELECT * FROM view_columns_mock")
    

    logging.info("Sample datasets created")

    yield None

    logging.info("Test session finished, removing sample datasets")

    spark.sql("DROP TABLE IF EXISTS default.tb_1")
    spark.sql("DROP TABLE IF EXISTS default.columns_mock")


@pytest.fixture(scope="session", autouse=True)
def mlflow_local():
    """
    This fixture provides local instance of mlflow with support for tracking and registry functions.
    After the test session:
    * temporary storage for tracking and registry is deleted.
    * Active run will be automatically stopped to avoid verbose errors.
    :return: None
    """
    logging.info("Configuring local MLflow instance")
    tracking_uri = tempfile.TemporaryDirectory().name
    registry_uri = f"sqlite:///{tempfile.TemporaryDirectory().name}"

    mlflow.set_tracking_uri(Path(tracking_uri).as_uri())
    mlflow.set_registry_uri(registry_uri)
    logging.info("MLflow instance configured")
    yield None

    mlflow.end_run()

    if Path(tracking_uri).exists():
        shutil.rmtree(tracking_uri)

    if Path(registry_uri).exists():
        Path(registry_uri).unlink()
    logging.info("Test session finished, unrolling the MLflow instance")
<<<<<<< HEAD


@pytest.fixture(scope="session", autouse=True)
def dbutils_fixture() -> Iterator[None]:
    """
    This fixture patches the `get_dbutils` function.
    Please note that patch is applied on a string name of the function.
    If you change the name or location of it, patching won't work.
    :return:
    """
    logging.info("Patching the DBUtils object")
    with patch("discoverx.common.databricks.get_dbutils", lambda _: DBUtilsFixture()):
        yield
    logging.info("Test session finished, patching completed")


@pytest.fixture(scope="module")
def monkeymodule():
    """
    Required for monkeypatching with module scope.
    For more info see
    https://stackoverflow.com/questions/53963822/python-monkeypatch-setattr-with-pytest-fixture-at-module-scope
    """
    with pytest.MonkeyPatch.context() as mp:
        yield mp


@pytest.fixture(autouse=True, scope="module")
def mock_vacuum(spark, monkeymodule):
    def vacuum(self):
        do_nothing = None

    monkeymodule.setattr(DeltaTable, "vacuum", vacuum)


@pytest.fixture(autouse=True, scope="module")
def mock_uc_functionality(spark, monkeymodule):
    # apply the monkeypatch for the columns_table_name
    monkeymodule.setattr(Scanner, "COLUMNS_TABLE_NAME", "default.columns_mock")

    # mock classifier method _get_classification_table_from_delta as we don't
    # have catalogs in open source spark
    def get_classification_table_mock(self):
        (schema, table) = self.classification_table_name.split(".")
        self.spark.sql(f"CREATE DATABASE IF NOT EXISTS {schema}")
        self.spark.sql(
            f"""
                CREATE TABLE IF NOT EXISTS {schema + '.' + table} (table_catalog string, table_schema string, table_name string, column_name string, tag_name string, effective_timestamp timestamp, current boolean, end_timestamp timestamp) USING DELTA
                """
        )
        return DeltaTable.forName(self.spark, self.classification_table_name)

    monkeymodule.setattr(Classifier, "_get_classification_table_from_delta", get_classification_table_mock)

    # mock UC's tag functionality
    def set_uc_tags(self, series):
        if (series.action == "to_be_set"):
            logging.debug(
                f"Set tag {series.tag_name} for column {series.column_name} of table {series.table_catalog}.{series.table_schema}.{series.table_name}"
            )
        if (series.action == "to_be_unset"):
            logging.debug(
                f"Unset tag {series.tag_name} for column {series.column_name} of table {series.table_catalog}.{series.table_schema}.{series.table_name}"
            )

    monkeymodule.setattr(Classifier, "_set_tag_uc", set_uc_tags)

    yield

    spark.sql("DROP TABLE IF EXISTS _discoverx.tags")
    spark.sql("DROP SCHEMA IF EXISTS _discoverx")


@pytest.fixture(scope="module")
def mock_current_time(spark, monkeymodule):
    def set_time():
        return func.to_timestamp(func.lit("2023-01-01 00:00:00"))

    monkeymodule.setattr(func, "current_timestamp", set_time)
=======
>>>>>>> 0cf2f921
<|MERGE_RESOLUTION|>--- conflicted
+++ resolved
@@ -176,21 +176,6 @@
     if Path(registry_uri).exists():
         Path(registry_uri).unlink()
     logging.info("Test session finished, unrolling the MLflow instance")
-<<<<<<< HEAD
-
-
-@pytest.fixture(scope="session", autouse=True)
-def dbutils_fixture() -> Iterator[None]:
-    """
-    This fixture patches the `get_dbutils` function.
-    Please note that patch is applied on a string name of the function.
-    If you change the name or location of it, patching won't work.
-    :return:
-    """
-    logging.info("Patching the DBUtils object")
-    with patch("discoverx.common.databricks.get_dbutils", lambda _: DBUtilsFixture()):
-        yield
-    logging.info("Test session finished, patching completed")
 
 
 @pytest.fixture(scope="module")
@@ -255,6 +240,4 @@
     def set_time():
         return func.to_timestamp(func.lit("2023-01-01 00:00:00"))
 
-    monkeymodule.setattr(func, "current_timestamp", set_time)
-=======
->>>>>>> 0cf2f921
+    monkeymodule.setattr(func, "current_timestamp", set_time)