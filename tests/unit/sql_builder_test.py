--- conflicted
+++ resolved
@@ -11,11 +11,8 @@
 def test_generate_sql():
     columns = [ColumnInfo("id", "number", False), ColumnInfo("name", "string", False)]
     table_info = TableInfo("meta", "db", "tb", columns)
-<<<<<<< HEAD
-    rules = [Rule("any_word", "regex", "Any word", "\w.")]
-=======
     rules = [Rule(name="any_word", type="regex", description="Any word", definition=r"\w")]
->>>>>>> 7a2f8651
+
 
     expected = r"""SELECT
     'meta' as catalog,
@@ -53,13 +50,8 @@
     columns = [ColumnInfo("id", "number", False), ColumnInfo("name", "string", False)]
     table_info = TableInfo("meta", "db", "tb", columns)
     rules = [
-<<<<<<< HEAD
-        Rule("any_word", "regex", "Any word", "\w."),
-        Rule("any_number", "regex", "Any number", "\d."),
-=======
         Rule(name="any_word", type="regex", description="Any word", definition=r"\w."),
         Rule(name="any_number", type="regex", description="Any number", definition=r"\d."),
->>>>>>> 7a2f8651
     ]
 
     expected = r"""SELECT
@@ -103,13 +95,8 @@
     ]
     table_info = TableInfo("hive_metastore", "default", "tb_1", columns)
     rules = [
-<<<<<<< HEAD
-        Rule("any_word", "regex", "Any word", "\w+"),
-        Rule("any_number", "regex", "Any number", "\d+"),
-=======
         Rule(name="any_word", type="regex", description="Any word", definition=r"\w+"),
         Rule(name="any_number", type="regex", description="Any number", definition=r"\d+"),
->>>>>>> 7a2f8651
     ]
 
     actual = SqlBuilder().rule_matching_sql(table_info, rules, 100)
