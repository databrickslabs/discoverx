--- conflicted
+++ resolved
@@ -4,11 +4,7 @@
 import pytest
 from discoverx.common.helper import strip_margin
 from discoverx.scanner import ColumnInfo, TableInfo
-<<<<<<< HEAD
-from discoverx.msql import Msql
-=======
 from discoverx.msql import Msql, SQLRow
->>>>>>> f9d3e7a1
 from discoverx.scanner import Classifier, ScanResult
 
 
@@ -131,7 +127,7 @@
         strip_margin("""
             SELECT email_1 AS email, date AS d FROM c.db.tb1 WHERE email_1 = 'a@b.c'
         """))
-    
+
     expected_2 = SQLRow(
         "c",
         "db",
@@ -139,7 +135,7 @@
         strip_margin("""
             SELECT email_2 AS email, date AS d FROM c.db.tb1 WHERE email_2 = 'a@b.c'
         """))
-    
+
     expected_3 = SQLRow(
         "c",
         "db",
@@ -195,7 +191,7 @@
     ]
     df = msql.execute_sql_rows(sqls=sql_rows, spark=spark)
     assert df.count() == 2
-        
+
 def test_execute_sql_rows_should_not_fail(spark):
     msql = Msql("SELECT description FROM *.*.* ")
     sql_rows = [
