--- conflicted
+++ resolved
@@ -128,8 +128,6 @@
     with pytest.raises(ValueError):
         dx_ip.delete_by_tag(from_tables="invalid from", by_tag="email", values="x")
     
-<<<<<<< HEAD
-=======
 def test_scan_result(dx_ip):
     assert not dx_ip.scan_result().empty
 
@@ -138,7 +136,6 @@
     with pytest.raises(Exception):
         dx.scan_result()
 
->>>>>>> 320bfd09
 # test multiple tags
 def test_search_multiple(spark, mock_uc_functionality):
     dx = DX(spark=spark, classification_table_name="_discoverx.tags")
