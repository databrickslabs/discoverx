import pandas as pd
import pytest
from discoverx.dx import DX
from discoverx import logging
import pandas as pd

logger = logging.Logging()


@pytest.fixture(scope="module", name="dx_ip")
def scan_ip_in_tb1(spark, mock_uc_functionality):
    dx = DX(spark=spark)
    dx.scan(from_tables="*.*.tb_1", rules="ip_*")
    return dx


def test_can_read_columns_table(spark):
    dx = DX(spark=spark)
    dx.COLUMNS_TABLE_NAME = "db.non_existent_table"
    dx.intro()
    assert dx._can_read_columns_table() == False


def test_scan_without_classification_table(spark, mock_uc_functionality):
    dx = DX(spark=spark)
    dx.scan(from_tables="*.*.tb_1", rules="ip_*")

    assert len(dx.scan_result()) > 0


def test_scan_withno_results(spark, mock_uc_functionality):
    dx = DX(spark=spark)
    dx.scan(from_tables="*.*.tb_1", rules="credit_card_number")

    assert len(dx.scan_result()) > 0


def test_dx_instantiation(spark):
    dx = DX(spark=spark)
    assert dx.classification_threshold == 0.95

    # The validation should fail if threshold is outside of [0,1]
    with pytest.raises(ValueError) as e_threshold_error_plus:
        dx = DX(classification_threshold=1.4, spark=spark)

    with pytest.raises(ValueError) as e_threshold_error_minus:
        dx = DX(classification_threshold=-1.0, spark=spark)

    # simple test for displaying rules
    try:
        dx.display_rules()
    except Exception as display_rules_error:
        pytest.fail(f"Displaying rules failed with {display_rules_error}")


def test_scan_and_msql(spark, dx_ip):
    """
    End-2-end test involving both scanning and searching
    """

    result = dx_ip._msql("SELECT [ip_v4] as ip FROM *.*.*").collect()

    assert {row.ip for row in result} == {"1.2.3.4", "3.4.5.60"}

    # test what-if
    try:
        _ = dx_ip._msql("SELECT [ip_v4] as ip FROM *.*.*", what_if=True)
    except Exception as e:
        pytest.fail(f"Test failed with exception {e}")


def test_search(spark, dx_ip: DX):
    # search a specific term and auto-detect matching classes/rules
    result = dx_ip.search("1.2.3.4").collect()
    assert result[0].table == "tb_1"
    assert result[0].search_result.ip_v4.column == "ip"

    # specify catalog, schema and table
    result_classes_namespace = dx_ip.search("1.2.3.4", by_class="ip_v4", from_tables="*.default.tb_*")
    assert {row.search_result.ip_v4.value for row in result_classes_namespace.collect()} == {"1.2.3.4"}

    with pytest.raises(ValueError) as no_search_term_error:
        dx_ip.search(None)
    assert no_search_term_error.value.args[0] == "search_term has not been provided."

    with pytest.raises(ValueError) as no_inferred_class_error:
        dx_ip.search("###")
    assert (
        no_inferred_class_error.value.args[0]
        == "Could not infer any class for the given search term. Please specify the by_class parameter."
    )

    with pytest.raises(ValueError) as single_bool:
        dx_ip.search("", by_class=True)
    assert single_bool.value.args[0] == "The provided by_class True must be of string type."


def test_select_by_class(spark, dx_ip):
    # search a specific term and auto-detect matching classes/rules
    result = dx_ip.select_by_classes(from_tables="*.default.tb_*", by_classes="ip_v4").collect()
    assert result[0].table == "tb_1"
    assert result[0].classified_columns.ip_v4.column == "ip"

    result = dx_ip.select_by_classes(from_tables="*.default.tb_*", by_classes=["ip_v4"]).collect()
    assert result[0].table == "tb_1"
    assert result[0].classified_columns.ip_v4.column == "ip"

    with pytest.raises(ValueError):
        dx_ip.select_by_classes(from_tables="*.default.tb_*")

    with pytest.raises(ValueError):
        dx_ip.select_by_classes(from_tables="*.default.tb_*", by_classes=[1, 3, "ip"])

    with pytest.raises(ValueError):
        dx_ip.select_by_classes(from_tables="*.default.tb_*", by_classes=True)

    with pytest.raises(ValueError):
        dx_ip.select_by_classes(from_tables="invalid from", by_classes="email")


# @pytest.mark.skip(reason="Delete is only working with v2 tables. Needs investigation")
def test_delete_by_class(spark, dx_ip):
    # search a specific term and auto-detect matching classes/rules
    result = dx_ip.delete_by_class(from_tables="*.default.tb_*", by_class="ip_v4", values="9.9.9.9")
    assert result is None  # Nothing should be executed

    result = dx_ip.delete_by_class(from_tables="*.default.tb_*", by_class="ip_v4", values="9.9.9.9", yes_i_am_sure=True)
    assert result["table"][0] == "tb_1"

    with pytest.raises(ValueError):
        dx_ip.delete_by_class(from_tables="*.default.tb_*", by_class="x")

    with pytest.raises(ValueError):
        dx_ip.delete_by_class(from_tables="*.default.tb_*", values="x")

    with pytest.raises(ValueError):
        dx_ip.delete_by_class(from_tables="*.default.tb_*", by_class=["ip"], values="x")

    with pytest.raises(ValueError):
        dx_ip.delete_by_class(from_tables="*.default.tb_*", by_class=True, values="x")

    with pytest.raises(ValueError):
        dx_ip.delete_by_class(from_tables="invalid from", by_class="email", values="x")


def test_scan_result(dx_ip):
    assert not dx_ip.scan_result().empty


def test_scan_results_before_scan_should_fail(spark):
    dx = DX(spark=spark)
    with pytest.raises(Exception):
        dx.scan_result()


<<<<<<< HEAD
def test_get_classes_should_fail_if_no_scan(spark):
    dx = DX(spark=spark)
    with pytest.raises(Exception):
        dx._get_classes()


def test_get_classes(spark):
    scan_result = pd.DataFrame(
        [
            ["None", "default", "tb_1", "ip", "any_word", 0.0],
            ["None", "default", "tb_1", "ip", "any_number", 0.1],
            ["None", "default", "tb_1", "mac", "any_word", 1.0],
        ],
        columns=["table_catalog", "table_schema", "table_name", "column_name", "class_name", "frequency"],
    )
    dx = DX(spark=spark)
    dx.scan_result = scan_result
    assert len(dx._get_classes(min_score=None)) == 2
    assert len(dx._get_classes(min_score=0.0)) == 3
    assert len(dx._get_classes(min_score=0.1)) == 2
    assert len(dx._get_classes(min_score=1.0)) == 1
=======
def test_save_and_load_scan_result(spark, dx_ip):
    scan_result_table = "_discoverx.classes_save_test"
    dx_ip.save(full_table_name=scan_result_table)
    result = (
        spark.sql(f"select * from {scan_result_table}")
        .toPandas()
        .drop("effective_timestamp", axis=1)
        .sort_values(by=["column_name", "class_name"])
    )
    expected = pd.DataFrame(
        [
            ["None", "default", "tb_1", "description", "ip_v4", 0.0],
            ["None", "default", "tb_1", "description", "ip_v6", 0.0],
            ["None", "default", "tb_1", "ip", "ip_v4", 1.0],
            ["None", "default", "tb_1", "ip", "ip_v6", 0.0],
            ["None", "default", "tb_1", "mac", "ip_v4", 0.0],
            ["None", "default", "tb_1", "mac", "ip_v6", 0.0],
        ],
        columns=["table_catalog", "table_schema", "table_name", "column_name", "class_name", "score"],
    )
    assert result.reset_index(drop=True).equals(expected)

    # now load the saved results
    dx = DX(spark=spark)
    dx.load(full_table_name=scan_result_table)
    assert dx.scan_result.sort_values(by=["column_name", "class_name"]).reset_index(drop=True).equals(expected)

    with pytest.raises(Exception):
        dx.load(full_table_name="xxx")
>>>>>>> 50c8be70
<|MERGE_RESOLUTION|>--- conflicted
+++ resolved
@@ -153,7 +153,6 @@
         dx.scan_result()
 
 
-<<<<<<< HEAD
 def test_get_classes_should_fail_if_no_scan(spark):
     dx = DX(spark=spark)
     with pytest.raises(Exception):
@@ -175,7 +174,8 @@
     assert len(dx._get_classes(min_score=0.0)) == 3
     assert len(dx._get_classes(min_score=0.1)) == 2
     assert len(dx._get_classes(min_score=1.0)) == 1
-=======
+
+
 def test_save_and_load_scan_result(spark, dx_ip):
     scan_result_table = "_discoverx.classes_save_test"
     dx_ip.save(full_table_name=scan_result_table)
@@ -204,5 +204,4 @@
     assert dx.scan_result.sort_values(by=["column_name", "class_name"]).reset_index(drop=True).equals(expected)
 
     with pytest.raises(Exception):
-        dx.load(full_table_name="xxx")
->>>>>>> 50c8be70
+        dx.load(full_table_name="xxx")